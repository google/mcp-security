--- conflicted
+++ resolved
@@ -20,7 +20,8 @@
 
 
 # Configure logging
-logger = logging.getLogger('secops-mcp')
+logger = logging.getLogger("secops-mcp")
+
 
 @server.tool()
 async def list_security_rules(
@@ -67,21 +68,19 @@
         - Document relevant rule information in associated cases using a case management tool.
     """
     try:
-<<<<<<< HEAD
-
-
-=======
         if page_size > 1000:
             logger.warning("page_size cannot exceed 1000. Setting to 1000.")
             page_size = 1000
-        
->>>>>>> 26cbd9e8
+
         chronicle = get_chronicle_client(project_id, customer_id, region)
-        rules_response = chronicle.list_rules(page_size=page_size, page_token=page_token)
+        rules_response = chronicle.list_rules(
+            page_size=page_size, page_token=page_token
+        )
         return rules_response
     except Exception as e:
-        logger.error(f'Error listing security rules: {str(e)}', exc_info=True)
-        return {'error': str(e), 'rules': []}
+        logger.error(f"Error listing security rules: {str(e)}", exc_info=True)
+        return {"error": str(e), "rules": []}
+
 
 @server.tool()
 async def search_security_rules(
@@ -133,8 +132,9 @@
         rules_response = chronicle.search_rules(query)
         return rules_response
     except Exception as e:
-        logger.error(f'Error searching security rules: {str(e)}', exc_info=True)
-        return {'error': str(e), 'rules': []}
+        logger.error(f"Error searching security rules: {str(e)}", exc_info=True)
+        return {"error": str(e), "rules": []}
+
 
 @server.tool()
 async def get_detection_rule(
@@ -190,7 +190,7 @@
     Example Usage:
         # Get the latest version of a rule
         rule_content = get_detection_rule("ru_661a3961-7370-4be7-abda-f233f7ff29ac")
-        
+
         # Get a specific version of a rule
         rule_content = get_detection_rule("ru_661a3961-7370-4be7-abda-f233f7ff29ac@v_1234567890_123456789")
 
@@ -203,19 +203,26 @@
         - Document rule purpose and logic for operational teams and compliance audits.
     """
     try:
-        logger.info(f'Retrieving detection rule: {rule_id}')
-        
+        logger.info(f"Retrieving detection rule: {rule_id}")
+
         chronicle = get_chronicle_client(project_id, customer_id, region)
-        
+
         # Get the rule using the client
         rule_response = chronicle.get_rule(rule_id)
-        
-        logger.info(f'Successfully retrieved rule: {rule_id}')
+
+        logger.info(f"Successfully retrieved rule: {rule_id}")
         return rule_response
-        
+
     except Exception as e:
-        logger.error(f'Error retrieving detection rule {rule_id}: {str(e)}', exc_info=True)
-        return {'error': f'Error retrieving detection rule: {str(e)}', 'rule': {}}
+        logger.error(
+            f"Error retrieving detection rule {rule_id}: {str(e)}",
+            exc_info=True,
+        )
+        return {
+            "error": f"Error retrieving detection rule: {str(e)}",
+            "rule": {},
+        }
+
 
 @server.tool()
 async def get_rule_detections(
@@ -278,25 +285,49 @@
     try:
         chronicle = get_chronicle_client(project_id, customer_id, region)
 
-        if not hasattr(chronicle, 'base_url') or not hasattr(chronicle, 'instance_id') or not hasattr(chronicle, 'session'):
-            logger.error("Chronicle client from get_chronicle_client is missing expected attributes (base_url, instance_id, session).")
-            return {'error': 'Chronicle client misconfigured for direct session access.', 'detections': []}
+        if (
+            not hasattr(chronicle, "base_url")
+            or not hasattr(chronicle, "instance_id")
+            or not hasattr(chronicle, "session")
+        ):
+            logger.error(
+                "Chronicle client from get_chronicle_client is missing expected attributes (base_url, instance_id, session)."
+            )
+            return {
+                "error": "Chronicle client misconfigured for direct session access.",
+                "detections": [],
+            }
 
         valid_alert_states = ["UNSPECIFIED", "NOT_ALERTING", "ALERTING"]
         if alert_state:
             if alert_state not in valid_alert_states:
-                logger.error(f"Invalid alert_state: {alert_state}. Must be one of {valid_alert_states}")
-                raise ValueError(f"alert_state must be one of {valid_alert_states}, got {alert_state}")
-
-        detections_response = chronicle.list_detections(rule_id, alert_state, page_size, page_token)
+                logger.error(
+                    f"Invalid alert_state: {alert_state}. Must be one of {valid_alert_states}"
+                )
+                raise ValueError(
+                    f"alert_state must be one of {valid_alert_states}, got {alert_state}"
+                )
+
+        detections_response = chronicle.list_detections(
+            rule_id, alert_state, page_size, page_token
+        )
 
         return detections_response
-    except ValueError as ve: # Catch specific ValueError from alert_state validation
-        logger.error(f'Validation error getting rule detections for rule {rule_id}: {str(ve)}', exc_info=True)
-        return {'error': str(ve), 'detections': []}
+    except (
+        ValueError
+    ) as ve:  # Catch specific ValueError from alert_state validation
+        logger.error(
+            f"Validation error getting rule detections for rule {rule_id}: {str(ve)}",
+            exc_info=True,
+        )
+        return {"error": str(ve), "detections": []}
     except Exception as e:
-        logger.error(f'Unexpected error getting rule detections for rule {rule_id}: {str(e)}', exc_info=True)
-        return {'error': f'Unexpected error: {str(e)}', 'detections': []}
+        logger.error(
+            f"Unexpected error getting rule detections for rule {rule_id}: {str(e)}",
+            exc_info=True,
+        )
+        return {"error": f"Unexpected error: {str(e)}", "detections": []}
+
 
 # Example of how list_errors might be defined as an MCP tool, if needed later.
 # This is based on the second function in the first code block provided by the user.
@@ -344,10 +375,18 @@
     try:
         chronicle = get_chronicle_client(project_id, customer_id, region)
 
-        if not hasattr(chronicle, 'base_url') or not hasattr(chronicle, 'instance_id') or not hasattr(chronicle, 'session'):
-            logger.error("Chronicle client from get_chronicle_client is missing expected attributes (base_url, instance_id, session).")
-            return {'error': 'Chronicle client misconfigured for direct session access.', 'errors': []}
-
+        if (
+            not hasattr(chronicle, "base_url")
+            or not hasattr(chronicle, "instance_id")
+            or not hasattr(chronicle, "session")
+        ):
+            logger.error(
+                "Chronicle client from get_chronicle_client is missing expected attributes (base_url, instance_id, session)."
+            )
+            return {
+                "error": "Chronicle client misconfigured for direct session access.",
+                "errors": [],
+            }
 
         logger.info(f"Requesting errors for rule_id: {rule_id}")
         response = chronicle.list_errors(rule_id)
@@ -355,8 +394,12 @@
         return response
 
     except Exception as e:
-        logger.error(f'Unexpected error listing rule errors for {rule_id}: {str(e)}', exc_info=True)
-        return {'error': f'Unexpected error: {str(e)}', 'errors': []}
+        logger.error(
+            f"Unexpected error listing rule errors for {rule_id}: {str(e)}",
+            exc_info=True,
+        )
+        return {"error": f"Unexpected error: {str(e)}", "errors": []}
+
 
 @server.tool()
 async def create_rule(
@@ -439,9 +482,7 @@
         - Document the rule's purpose and expected behavior for operational teams.
     """
     try:
-        logger.info('Creating new detection rule')
-
-
+        logger.info("Creating new detection rule")
 
         chronicle = get_chronicle_client(project_id, customer_id, region)
 
@@ -451,24 +492,27 @@
         # Extract rule ID from the response
         rule_id = rule.get("name", "").split("/")[-1]
 
-        result = f'Successfully created detection rule.\n'
-        result += f'Rule ID: {rule_id}\n'
+        result = f"Successfully created detection rule.\n"
+        result += f"Rule ID: {rule_id}\n"
 
         # Extract rule name from the text if possible
-        lines = rule_text.strip().split('\n')
+        lines = rule_text.strip().split("\n")
         for line in lines:
-            if line.strip().startswith('rule '):
-                rule_name = line.strip().replace('rule ', '').replace(' {', '').strip()
-                result += f'Rule Name: {rule_name}\n'
+            if line.strip().startswith("rule "):
+                rule_name = (
+                    line.strip().replace("rule ", "").replace(" {", "").strip()
+                )
+                result += f"Rule Name: {rule_name}\n"
                 break
 
-        result += 'Rule created successfully. Use test_rule to validate before enabling.'
+        result += "Rule created successfully. Use test_rule to validate before enabling."
 
         return result
 
     except Exception as e:
-        logger.error(f'Error creating rule: {str(e)}', exc_info=True)
-        return f'Error creating rule: {str(e)}'
+        logger.error(f"Error creating rule: {str(e)}", exc_info=True)
+        return f"Error creating rule: {str(e)}"
+
 
 @server.tool()
 async def test_rule(
@@ -553,25 +597,26 @@
         - Monitor the rule's ongoing performance using alert management tools.
     """
     try:
-        logger.info(f'Testing detection rule against {hours_back} hours of historical data')
-
-
+        logger.info(
+            f"Testing detection rule against {hours_back} hours of historical data"
+        )
 
         chronicle = get_chronicle_client(project_id, customer_id, region)
 
         # Define time range for testing
         from datetime import datetime, timedelta, timezone
+
         end_time = datetime.now(timezone.utc)
         start_time = end_time - timedelta(hours=hours_back)
 
-        logger.info(f'Rule test time range: {start_time} to {end_time}')
+        logger.info(f"Rule test time range: {start_time} to {end_time}")
 
         # Test the rule
         test_results = chronicle.run_rule_test(
             rule_text=rule_text,
             start_time=start_time,
             end_time=end_time,
-            max_results=max_results
+            max_results=max_results,
         )
 
         # Process streaming results
@@ -596,30 +641,32 @@
 
             elif result_type == "error":
                 # Error information
-                error_msg = result.get('message', 'Unknown error')
+                error_msg = result.get("message", "Unknown error")
                 errors.append(error_msg)
 
         # Format response
-        response = f'Rule Test Results:\n\n'
+        response = f"Rule Test Results:\n\n"
         response += f'Test Period: {hours_back} hours ({start_time.strftime("%Y-%m-%d %H:%M:%S")} to {end_time.strftime("%Y-%m-%d %H:%M:%S")})\n'
-        response += f'Total Detections: {detection_count}\n'
-        response += f'Max Results Limit: {max_results}\n\n'
+        response += f"Total Detections: {detection_count}\n"
+        response += f"Max Results Limit: {max_results}\n\n"
 
         if errors:
-            response += f'Errors Encountered:\n'
+            response += f"Errors Encountered:\n"
             for error in errors:
-                response += f'  - {error}\n'
-            response += '\n'
+                response += f"  - {error}\n"
+            response += "\n"
 
         if detection_count > 0:
-            response += f'Detection Analysis:\n'
-            response += f'  - Rule successfully detected {detection_count} event(s)\n'
+            response += f"Detection Analysis:\n"
+            response += (
+                f"  - Rule successfully detected {detection_count} event(s)\n"
+            )
             if detection_count >= max_results:
-                response += f'  - Results limited to {max_results} detections (may have more)\n'
+                response += f"  - Results limited to {max_results} detections (may have more)\n"
 
             # Show sample detection details
             if detections:
-                response += f'\nSample Detection Details:\n'
+                response += f"\nSample Detection Details:\n"
                 sample_detection = detections[0]
 
                 if "rule_id" in sample_detection:
@@ -637,22 +684,25 @@
                             sample_event = event_samples[0].get("event", {})
                             metadata = sample_event.get("metadata", {})
                             event_type = metadata.get("eventType", "Unknown")
-                            response += f'  Event Type: {event_type}\n'
+                            response += f"  Event Type: {event_type}\n"
                             break
 
-            response += f'\nRecommendation: Review detections to ensure they align with your detection objectives.'
+            response += f"\nRecommendation: Review detections to ensure they align with your detection objectives."
         else:
-            response += f'No detections found in the test period.\n'
-            response += f'Consider:\n'
-            response += f'  - Expanding the test time range (currently {hours_back} hours)\n'
-            response += f'  - Reviewing rule conditions for accuracy\n'
-            response += f'  - Checking if the required event types exist in your data\n'
+            response += f"No detections found in the test period.\n"
+            response += f"Consider:\n"
+            response += f"  - Expanding the test time range (currently {hours_back} hours)\n"
+            response += f"  - Reviewing rule conditions for accuracy\n"
+            response += (
+                f"  - Checking if the required event types exist in your data\n"
+            )
 
         return response
 
     except Exception as e:
-        logger.error(f'Error testing rule: {str(e)}', exc_info=True)
-        return f'Error testing rule: {str(e)}'
+        logger.error(f"Error testing rule: {str(e)}", exc_info=True)
+        return f"Error testing rule: {str(e)}"
+
 
 @server.tool()
 async def validate_rule(
@@ -732,9 +782,7 @@
         - Enable the rule using `enable_rule` to start generating alerts.
     """
     try:
-        logger.info('Validating detection rule syntax')
-
-
+        logger.info("Validating detection rule syntax")
 
         chronicle = get_chronicle_client(project_id, customer_id, region)
 
@@ -742,52 +790,65 @@
         validation_result = chronicle.validate_rule(rule_text)
 
         # Format response based on validation result
-        response = f'Rule Validation Results:\n\n'
-
-        if hasattr(validation_result, 'success') and validation_result.success:
-            response += '✅ Rule validation PASSED\n'
-            response += 'The rule syntax is correct and ready for testing or deployment.\n'
+        response = f"Rule Validation Results:\n\n"
+
+        if hasattr(validation_result, "success") and validation_result.success:
+            response += "✅ Rule validation PASSED\n"
+            response += "The rule syntax is correct and ready for testing or deployment.\n"
 
             # Include suggested fields if available
-            if hasattr(validation_result, 'suggested_fields') and validation_result.suggested_fields:
+            if (
+                hasattr(validation_result, "suggested_fields")
+                and validation_result.suggested_fields
+            ):
                 response += f'\nSuggested Fields: {", ".join(validation_result.suggested_fields)}'
 
-        elif hasattr(validation_result, 'success') and not validation_result.success:
-            response += '❌ Rule validation FAILED\n'
-            response += f'Error: {validation_result.message}\n'
+        elif (
+            hasattr(validation_result, "success")
+            and not validation_result.success
+        ):
+            response += "❌ Rule validation FAILED\n"
+            response += f"Error: {validation_result.message}\n"
 
             # Include position information if available
-            if hasattr(validation_result, 'position') and validation_result.position:
+            if (
+                hasattr(validation_result, "position")
+                and validation_result.position
+            ):
                 position = validation_result.position
-                if 'startLine' in position and 'startColumn' in position:
+                if "startLine" in position and "startColumn" in position:
                     response += f'Location: Line {position["startLine"]}, Column {position["startColumn"]}\n'
 
-            response += '\nPlease review and correct the syntax errors before proceeding.'
+            response += "\nPlease review and correct the syntax errors before proceeding."
 
         else:
             # Handle different response format
-            response += f'Validation result: {validation_result}\n'
+            response += f"Validation result: {validation_result}\n"
 
             # Try to determine if validation passed based on common response patterns
             if isinstance(validation_result, dict):
-                is_valid = validation_result.get('isValid', False)
+                is_valid = validation_result.get("isValid", False)
                 if is_valid:
-                    response += '✅ Rule appears to be valid based on API response.\n'
+                    response += (
+                        "✅ Rule appears to be valid based on API response.\n"
+                    )
                 else:
-                    response += '❌ Rule validation may have failed based on API response.\n'
+                    response += "❌ Rule validation may have failed based on API response.\n"
 
                 # Include query type if available
-                query_type = validation_result.get('queryType', '')
+                query_type = validation_result.get("queryType", "")
                 if query_type:
-                    response += f'Query Type: {query_type}\n'
+                    response += f"Query Type: {query_type}\n"
 
                 # Include suggested fields if available
-                suggested_fields = validation_result.get('suggestedFields', [])
+                suggested_fields = validation_result.get("suggestedFields", [])
                 if suggested_fields:
-                    response += f'Suggested Fields: {", ".join(suggested_fields)}\n'
+                    response += (
+                        f'Suggested Fields: {", ".join(suggested_fields)}\n'
+                    )
 
         return response
 
     except Exception as e:
-        logger.error(f'Error validating rule: {str(e)}', exc_info=True)
-        return f'Error validating rule: {str(e)}'+        logger.error(f"Error validating rule: {str(e)}", exc_info=True)
+        return f"Error validating rule: {str(e)}"