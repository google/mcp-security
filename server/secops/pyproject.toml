[project]
name = "google-secops-mcp"
version = "0.4.1"
description = "Google SecOps MCP server"
readme = "README.md"
requires-python = ">=3.11"
authors = [
    { name = "Google SecOps Team", email = "chronicle@google.com" }
]
keywords = ["google", "security", "chronicle", "secops", "mcp"]
classifiers = [
    "Programming Language :: Python :: 3",
    "Programming Language :: Python :: 3.11",
    "Topic :: Security",
]
dependencies = [
    "httpx>=0.28.1",
    "mcp[cli]>=1.4.1",
<<<<<<< HEAD
    "secops>=0.13.0",
=======
    "secops>=0.18.0",
>>>>>>> e38909af
    "google-auth>=2.38.0",
    "google-auth-httplib2>=0.2.0",
    "google-api-python-client>=2.164.0"
]

[project.urls]
Homepage = "https://github.com/google/mcp-security"
Documentation = "https://github.com/google/mcp-security/tree/main/server/secops#readme"
Repository = "https://github.com/google/mcp-security/tree/main/server/secops"
Issues = "https://github.com/google/mcp-security/issues"

[project.optional-dependencies]
test = [
    "pytest>=7.0.0",
    "pytest-asyncio>=0.21.0"
]

[project.scripts]
secops_mcp = "secops_mcp.server:main"

[project.entry-points.mcp]
secops_mcp = "secops_mcp.server:main"

[build-system]
requires = ["setuptools>=61.0"]
build-backend = "setuptools.build_meta"

[tool.setuptools.packages.find]
where = ["."]
include = ["secops_mcp*"]<|MERGE_RESOLUTION|>--- conflicted
+++ resolved
@@ -16,11 +16,7 @@
 dependencies = [
     "httpx>=0.28.1",
     "mcp[cli]>=1.4.1",
-<<<<<<< HEAD
-    "secops>=0.13.0",
-=======
     "secops>=0.18.0",
->>>>>>> e38909af
     "google-auth>=2.38.0",
     "google-auth-httplib2>=0.2.0",
     "google-api-python-client>=2.164.0"
