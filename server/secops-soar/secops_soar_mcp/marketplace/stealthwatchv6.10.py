# Copyright 2025 Google LLC
#
# Licensed under the Apache License, Version 2.0 (the "License");
# you may not use this file except in compliance with the License.
# You may obtain a copy of the License at
#
#      https://www.apache.org/licenses/LICENSE-2.0
#
# Unless required by applicable law or agreed to in writing, software
# distributed under the License is distributed on an "AS IS" BASIS,
# WITHOUT WARRANTIES OR CONDITIONS OF ANY KIND, either express or implied.
# See the License for the specific language governing permissions and
# limitations under the License.
from secops_soar_mcp import bindings
from mcp.server.fastmcp import FastMCP
from secops_soar_mcp.utils.consts import Endpoints
from secops_soar_mcp.utils.models import ApiManualActionDataModel, EmailContent, TargetEntity
import json
from typing import Optional, List, Dict, Union, Annotated
from pydantic import Field
from secops_soar_mcp.utils.pydantic_list_field import PydanticListField


def register_tools(mcp: FastMCP):
    # This function registers all tools (actions) for the StealthwatchV6-10 integration.

    @mcp.tool()
    async def stealthwatch_v6_10_search_events(case_id: Annotated[str, Field(..., description="The ID of the case.")], alert_group_identifiers: Annotated[List[str], Field(..., description="Identifiers for the alert groups.")], timeframe: Annotated[str, Field(..., description="Time frame in hours.")], target_entities: Annotated[List[TargetEntity], PydanticListField(TargetEntity, description="Optional list of specific target entities (Identifier, EntityType) to run the action on.")], scope: Annotated[str, Field(default="All entities", description="Defines the scope for the action.")]) -> dict:
        """Get a host's security events for a given time frame

        Returns:
            dict: A dictionary containing the result of the action execution.
        """
        final_target_entities: Optional[List[TargetEntity]] = None
        final_scope: Optional[str] = None
        is_predefined_scope: Optional[bool] = None
    
        if target_entities:
            # Specific target entities provided, ignore scope parameter
            final_target_entities = target_entities
            final_scope = None
            is_predefined_scope = False
        else:
            # Check if the provided scope is valid
            if scope not in bindings.valid_scopes:
                allowed_values_str = ", ".join(sorted(list(bindings.valid_scopes)))
                return {
                    "Status": "Failed",
                    "Message": f"Invalid scope '{scope}'. Allowed values are: {allowed_values_str}",
                }
            final_target_entities = [] # Pass empty list for entities when using scope
            final_scope = scope
            is_predefined_scope = True
    
        # Fetch integration instance identifier
        try:
            instance_response = await bindings.http_client.get(
                Endpoints.LIST_INTEGRATION_INSTANCES.format(INTEGRATION_NAME="StealthwatchV6-10")
            )
            instances = instance_response.get("integration_instances", [])
        except Exception as e:
            print(f"Error fetching instance for StealthwatchV6-10: {e}")
            return {"Status": "Failed", "Message": f"Error fetching instance: {e}"}
    
        if instances:
            instance_identifier = instances[0].get("identifier")
            if not instance_identifier:
                return {"Status": "Failed", "Message": "Instance found but identifier is missing."}
    
            script_params = {}
            script_params["Timeframe"] = timeframe
    
            # Prepare data model for the API request
            action_data = ApiManualActionDataModel(
                alertGroupIdentifiers=alert_group_identifiers,
                caseId=case_id,
                targetEntities=final_target_entities,
                scope=final_scope,
                isPredefinedScope=is_predefined_scope,
                actionProvider="Scripts",
                actionName="StealthwatchV6-10_Search Events",
                properties={
                    "IntegrationInstance": instance_identifier,
                    "ScriptName": "StealthwatchV6-10_Search Events",
                    "ScriptParametersEntityFields": json.dumps(script_params)
                }
            )
    
            try:
                execution_response = await bindings.http_client.post(
                    Endpoints.EXECUTE_MANUAL_ACTION,
                    req=action_data.model_dump()
                )
                return execution_response
            except Exception as e:
                print(f"Error executing action StealthwatchV6-10_Search Events for StealthwatchV6-10: {e}")
                return {"Status": "Failed", "Message": f"Error executing action: {e}"}
        else:
            print(f"Warning: No active integration instance found for StealthwatchV6-10")
            return {"Status": "Failed", "Message": "No active instance found."}

    @mcp.tool()
    async def stealthwatch_v6_10_ping(case_id: Annotated[str, Field(..., description="The ID of the case.")], alert_group_identifiers: Annotated[List[str], Field(..., description="Identifiers for the alert groups.")], target_entities: Annotated[List[TargetEntity], PydanticListField(TargetEntity, description="Optional list of specific target entities (Identifier, EntityType) to run the action on.")], scope: Annotated[str, Field(default="All entities", description="Defines the scope for the action.")]) -> dict:
        """Test Connectivity

        Returns:
            dict: A dictionary containing the result of the action execution.
        """
        final_target_entities: Optional[List[TargetEntity]] = None
        final_scope: Optional[str] = None
        is_predefined_scope: Optional[bool] = None
    
        if target_entities:
            # Specific target entities provided, ignore scope parameter
            final_target_entities = target_entities
            final_scope = None
            is_predefined_scope = False
        else:
            # Check if the provided scope is valid
            if scope not in bindings.valid_scopes:
                allowed_values_str = ", ".join(sorted(list(bindings.valid_scopes)))
                return {
                    "Status": "Failed",
                    "Message": f"Invalid scope '{scope}'. Allowed values are: {allowed_values_str}",
                }
            final_target_entities = [] # Pass empty list for entities when using scope
            final_scope = scope
            is_predefined_scope = True
    
        # Fetch integration instance identifier
        try:
            instance_response = await bindings.http_client.get(
                Endpoints.LIST_INTEGRATION_INSTANCES.format(INTEGRATION_NAME="StealthwatchV6-10")
            )
            instances = instance_response.get("integration_instances", [])
        except Exception as e:
            print(f"Error fetching instance for StealthwatchV6-10: {e}")
            return {"Status": "Failed", "Message": f"Error fetching instance: {e}"}
    
        if instances:
            instance_identifier = instances[0].get("identifier")
            if not instance_identifier:
                return {"Status": "Failed", "Message": "Instance found but identifier is missing."}
    
            script_params = {}
    
            # Prepare data model for the API request
            action_data = ApiManualActionDataModel(
                alertGroupIdentifiers=alert_group_identifiers,
                caseId=case_id,
                targetEntities=final_target_entities,
                scope=final_scope,
                isPredefinedScope=is_predefined_scope,
                actionProvider="Scripts",
                actionName="StealthwatchV6-10_Ping",
                properties={
                    "IntegrationInstance": instance_identifier,
                    "ScriptName": "StealthwatchV6-10_Ping",
                    "ScriptParametersEntityFields": json.dumps(script_params)
                }
            )
    
            try:
                execution_response = await bindings.http_client.post(
                    Endpoints.EXECUTE_MANUAL_ACTION,
                    req=action_data.model_dump()
                )
                return execution_response
            except Exception as e:
                print(f"Error executing action StealthwatchV6-10_Ping for StealthwatchV6-10: {e}")
                return {"Status": "Failed", "Message": f"Error executing action: {e}"}
        else:
            print(f"Warning: No active integration instance found for StealthwatchV6-10")
            return {"Status": "Failed", "Message": "No active instance found."}

    @mcp.tool()
<<<<<<< HEAD
    async def stealthwatch_v6_10_search_flows(case_id: Annotated[str, Field(..., description="The ID of the case.")], alert_group_identifiers: Annotated[List[str], Field(..., description="Identifiers for the alert groups.")], timeframe: Annotated[str, Field(..., description="Time frame in hours(e.g: 3).")], limit: Annotated[str, Field(..., description="The limit of the received flow.")], target_entities: Annotated[List[TargetEntity], Field(default_factory=list, description="Optional list of specific target entities (Identifier, EntityType) to run the action on.")], scope: Annotated[str, Field(default="All entities", description="Defines the scope for the action.")]) -> dict:
=======
    async def stealthwatch_v6_10_search_flows(case_id: Annotated[str, Field(..., description="The ID of the case.")], alert_group_identifiers: Annotated[List[str], Field(..., description="Identifiers for the alert groups.")], timeframe: Annotated[str, Field(..., description="Time frame in hours(e.g: 3).")], limit: Annotated[str, Field(..., description="The limit of the recieved flow.")], target_entities: Annotated[List[TargetEntity], PydanticListField(TargetEntity, description="Optional list of specific target entities (Identifier, EntityType) to run the action on.")], scope: Annotated[str, Field(default="All entities", description="Defines the scope for the action.")]) -> dict:
>>>>>>> 2552eeb5
        """Get flows by IP address for a given time frame

        Returns:
            dict: A dictionary containing the result of the action execution.
        """
        final_target_entities: Optional[List[TargetEntity]] = None
        final_scope: Optional[str] = None
        is_predefined_scope: Optional[bool] = None
    
        if target_entities:
            # Specific target entities provided, ignore scope parameter
            final_target_entities = target_entities
            final_scope = None
            is_predefined_scope = False
        else:
            # Check if the provided scope is valid
            if scope not in bindings.valid_scopes:
                allowed_values_str = ", ".join(sorted(list(bindings.valid_scopes)))
                return {
                    "Status": "Failed",
                    "Message": f"Invalid scope '{scope}'. Allowed values are: {allowed_values_str}",
                }
            final_target_entities = [] # Pass empty list for entities when using scope
            final_scope = scope
            is_predefined_scope = True
    
        # Fetch integration instance identifier
        try:
            instance_response = await bindings.http_client.get(
                Endpoints.LIST_INTEGRATION_INSTANCES.format(INTEGRATION_NAME="StealthwatchV6-10")
            )
            instances = instance_response.get("integration_instances", [])
        except Exception as e:
            print(f"Error fetching instance for StealthwatchV6-10: {e}")
            return {"Status": "Failed", "Message": f"Error fetching instance: {e}"}
    
        if instances:
            instance_identifier = instances[0].get("identifier")
            if not instance_identifier:
                return {"Status": "Failed", "Message": "Instance found but identifier is missing."}
    
            script_params = {}
            script_params["Timeframe"] = timeframe
            script_params["Limit"] = limit
    
            # Prepare data model for the API request
            action_data = ApiManualActionDataModel(
                alertGroupIdentifiers=alert_group_identifiers,
                caseId=case_id,
                targetEntities=final_target_entities,
                scope=final_scope,
                isPredefinedScope=is_predefined_scope,
                actionProvider="Scripts",
                actionName="StealthwatchV6-10_Search Flows",
                properties={
                    "IntegrationInstance": instance_identifier,
                    "ScriptName": "StealthwatchV6-10_Search Flows",
                    "ScriptParametersEntityFields": json.dumps(script_params)
                }
            )
    
            try:
                execution_response = await bindings.http_client.post(
                    Endpoints.EXECUTE_MANUAL_ACTION,
                    req=action_data.model_dump()
                )
                return execution_response
            except Exception as e:
                print(f"Error executing action StealthwatchV6-10_Search Flows for StealthwatchV6-10: {e}")
                return {"Status": "Failed", "Message": f"Error executing action: {e}"}
        else:
            print(f"Warning: No active integration instance found for StealthwatchV6-10")
            return {"Status": "Failed", "Message": "No active instance found."}<|MERGE_RESOLUTION|>--- conflicted
+++ resolved
@@ -174,11 +174,7 @@
             return {"Status": "Failed", "Message": "No active instance found."}
 
     @mcp.tool()
-<<<<<<< HEAD
-    async def stealthwatch_v6_10_search_flows(case_id: Annotated[str, Field(..., description="The ID of the case.")], alert_group_identifiers: Annotated[List[str], Field(..., description="Identifiers for the alert groups.")], timeframe: Annotated[str, Field(..., description="Time frame in hours(e.g: 3).")], limit: Annotated[str, Field(..., description="The limit of the received flow.")], target_entities: Annotated[List[TargetEntity], Field(default_factory=list, description="Optional list of specific target entities (Identifier, EntityType) to run the action on.")], scope: Annotated[str, Field(default="All entities", description="Defines the scope for the action.")]) -> dict:
-=======
     async def stealthwatch_v6_10_search_flows(case_id: Annotated[str, Field(..., description="The ID of the case.")], alert_group_identifiers: Annotated[List[str], Field(..., description="Identifiers for the alert groups.")], timeframe: Annotated[str, Field(..., description="Time frame in hours(e.g: 3).")], limit: Annotated[str, Field(..., description="The limit of the recieved flow.")], target_entities: Annotated[List[TargetEntity], PydanticListField(TargetEntity, description="Optional list of specific target entities (Identifier, EntityType) to run the action on.")], scope: Annotated[str, Field(default="All entities", description="Defines the scope for the action.")]) -> dict:
->>>>>>> 2552eeb5
         """Get flows by IP address for a given time frame
 
         Returns:
