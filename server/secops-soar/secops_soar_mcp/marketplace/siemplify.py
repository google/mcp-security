# Copyright 2025 Google LLC
#
# Licensed under the Apache License, Version 2.0 (the "License");
# you may not use this file except in compliance with the License.
# You may obtain a copy of the License at
#
#      https://www.apache.org/licenses/LICENSE-2.0
#
# Unless required by applicable law or agreed to in writing, software
# distributed under the License is distributed on an "AS IS" BASIS,
# WITHOUT WARRANTIES OR CONDITIONS OF ANY KIND, either express or implied.
# See the License for the specific language governing permissions and
# limitations under the License.
from secops_soar_mcp import bindings
from mcp.server.fastmcp import FastMCP
from secops_soar_mcp.utils.consts import Endpoints
from secops_soar_mcp.utils.models import ApiManualActionDataModel, EmailContent, TargetEntity
import json
from typing import Optional, List, Dict, Union, Annotated
from pydantic import Field
from secops_soar_mcp.utils.pydantic_list_field import PydanticListField


def register_tools(mcp: FastMCP):
    # This function registers all tools (actions) for the Siemplify integration.

    @mcp.tool()
    async def siemplify_get_similar_cases(case_id: Annotated[str, Field(..., description="The ID of the case.")], alert_group_identifiers: Annotated[List[str], Field(..., description="Identifiers for the alert groups.")], rule_generator: Annotated[bool, Field(..., description="Search for similar cases by the same Rule Generator. Note: All these search criteria are joined using logical 'AND' condition and will be used in the same search.")], port: Annotated[bool, Field(..., description="Search for similar cases by the same Port number. Note: All these search criteria are joined using logical 'AND' condition and will be used in the same search.")], category_outcome: Annotated[bool, Field(..., description="Search for similar cases by the same Category Outcome. Note: All these search criteria are joined using logical 'AND' condition and will be used in the same search.")], entity_identifier: Annotated[bool, Field(..., description="Search for similar cases containing the same Entity Identifier. Note: All these search criteria are joined using logical 'AND' condition and will be used in the same search.")], days_back: Annotated[str, Field(..., description="Defines how many days back the search should look for similar cases.")], include_open_cases: Annotated[bool, Field(default=None, description="Search open cases")], include_closed_cases: Annotated[bool, Field(default=None, description="Search closed cases")], target_entities: Annotated[List[TargetEntity], PydanticListField(TargetEntity, description="Optional list of specific target entities (Identifier, EntityType) to run the action on.")], scope: Annotated[str, Field(default="All entities", description="Defines the scope for the action.")]) -> dict:
        """
Search for similar cases and return their Ids

Action Parameters: Rule Generator: Optional If selected, the action searches for similar cases using the rule generator. Selected by default., Port: Optional If selected, the action searches for similar cases using port numbers. Selected by default., Category Outcome: Optional If selected, the action searches for similar cases using the category outcome.Selected by default., Entity Identifier: Optional If selected, the action searches for similar cases using the entity identifier.Selected by default., Days Back: Required. The number of days prior to today for the action to search for similar cases., Include Open Cases: OptionalIf selected, the action searches through open cases.Selected by default., Include Closed Cases: OptionalIf selected, the action searches through closed cases.Selected by default.

Returns:
dict: A dictionary containing the result of the action execution.
"""
        final_target_entities: Optional[List[TargetEntity]] = None
        final_scope: Optional[str] = None
        is_predefined_scope: Optional[bool] = None
    
        if target_entities:
            # Specific target entities provided, ignore scope parameter
            final_target_entities = target_entities
            final_scope = None
            is_predefined_scope = False
        else:
            # Check if the provided scope is valid
            if scope not in bindings.valid_scopes:
                allowed_values_str = ", ".join(sorted(list(bindings.valid_scopes)))
                return {
                    "Status": "Failed",
                    "Message": f"Invalid scope '{scope}'. Allowed values are: {allowed_values_str}",
                }
            final_target_entities = [] # Pass empty list for entities when using scope
            final_scope = scope
            is_predefined_scope = True
    
        # Fetch integration instance identifier
        try:
            instance_response = await bindings.http_client.get(
                Endpoints.LIST_INTEGRATION_INSTANCES.format(INTEGRATION_NAME="Siemplify")
            )
            instances = instance_response.get("integration_instances", [])
        except Exception as e:
            print(f"Error fetching instance for Siemplify: {e}")
            return {"Status": "Failed", "Message": f"Error fetching instance: {e}"}
    
        if instances:
            instance_identifier = instances[0].get("identifier")
            if not instance_identifier:
                return {"Status": "Failed", "Message": "Instance found but identifier is missing."}
    
            script_params = {}
            script_params["Rule Generator"] = rule_generator
            script_params["Port"] = port
            script_params["Category Outcome"] = category_outcome
            script_params["Entity Identifier"] = entity_identifier
            script_params["Days Back"] = days_back
            if include_open_cases is not None:
                script_params["Include Open Cases"] = include_open_cases
            if include_closed_cases is not None:
                script_params["Include Closed Cases"] = include_closed_cases
    
            # Prepare data model for the API request
            action_data = ApiManualActionDataModel(
                alertGroupIdentifiers=alert_group_identifiers,
                caseId=case_id,
                targetEntities=final_target_entities,
                scope=final_scope,
                isPredefinedScope=is_predefined_scope,
                actionProvider="Scripts",
                actionName="Siemplify_Get Similar Cases",
                properties={
                    "IntegrationInstance": instance_identifier,
                    "ScriptName": "Siemplify_Get Similar Cases",
                    "ScriptParametersEntityFields": json.dumps(script_params)
                }
            )
    
            try:
                execution_response = await bindings.http_client.post(
                    Endpoints.EXECUTE_MANUAL_ACTION,
                    req=action_data.model_dump()
                )
                return execution_response
            except Exception as e:
                print(f"Error executing action Siemplify_Get Similar Cases for Siemplify: {e}")
                return {"Status": "Failed", "Message": f"Error executing action: {e}"}
        else:
            print(f"Warning: No active integration instance found for Siemplify")
            return {"Status": "Failed", "Message": "No active instance found."}

    @mcp.tool()
    async def siemplify_mark_as_important(case_id: Annotated[str, Field(..., description="The ID of the case.")], alert_group_identifiers: Annotated[List[str], Field(..., description="Identifiers for the alert groups.")], target_entities: Annotated[List[TargetEntity], PydanticListField(TargetEntity, description="Optional list of specific target entities (Identifier, EntityType) to run the action on.")], scope: Annotated[str, Field(default="All entities", description="Defines the scope for the action.")]) -> dict:
        """
Mark case as important

Action Parameters: None.

Returns:
dict: A dictionary containing the result of the action execution.
"""
        final_target_entities: Optional[List[TargetEntity]] = None
        final_scope: Optional[str] = None
        is_predefined_scope: Optional[bool] = None
    
        if target_entities:
            # Specific target entities provided, ignore scope parameter
            final_target_entities = target_entities
            final_scope = None
            is_predefined_scope = False
        else:
            # Check if the provided scope is valid
            if scope not in bindings.valid_scopes:
                allowed_values_str = ", ".join(sorted(list(bindings.valid_scopes)))
                return {
                    "Status": "Failed",
                    "Message": f"Invalid scope '{scope}'. Allowed values are: {allowed_values_str}",
                }
            final_target_entities = [] # Pass empty list for entities when using scope
            final_scope = scope
            is_predefined_scope = True
    
        # Fetch integration instance identifier
        try:
            instance_response = await bindings.http_client.get(
                Endpoints.LIST_INTEGRATION_INSTANCES.format(INTEGRATION_NAME="Siemplify")
            )
            instances = instance_response.get("integration_instances", [])
        except Exception as e:
            print(f"Error fetching instance for Siemplify: {e}")
            return {"Status": "Failed", "Message": f"Error fetching instance: {e}"}
    
        if instances:
            instance_identifier = instances[0].get("identifier")
            if not instance_identifier:
                return {"Status": "Failed", "Message": "Instance found but identifier is missing."}
    
            script_params = {}
    
            # Prepare data model for the API request
            action_data = ApiManualActionDataModel(
                alertGroupIdentifiers=alert_group_identifiers,
                caseId=case_id,
                targetEntities=final_target_entities,
                scope=final_scope,
                isPredefinedScope=is_predefined_scope,
                actionProvider="Scripts",
                actionName="Siemplify_Mark As Important",
                properties={
                    "IntegrationInstance": instance_identifier,
                    "ScriptName": "Siemplify_Mark As Important",
                    "ScriptParametersEntityFields": json.dumps(script_params)
                }
            )
    
            try:
                execution_response = await bindings.http_client.post(
                    Endpoints.EXECUTE_MANUAL_ACTION,
                    req=action_data.model_dump()
                )
                return execution_response
            except Exception as e:
                print(f"Error executing action Siemplify_Mark As Important for Siemplify: {e}")
                return {"Status": "Failed", "Message": f"Error executing action: {e}"}
        else:
            print(f"Warning: No active integration instance found for Siemplify")
            return {"Status": "Failed", "Message": "No active instance found."}

    @mcp.tool()
    async def siemplify_create_or_update_entity_properties(case_id: Annotated[str, Field(..., description="The ID of the case.")], alert_group_identifiers: Annotated[List[str], Field(..., description="Identifiers for the alert groups.")], entity_field: Annotated[str, Field(..., description="Field that has to be created or updated.")], field_value: Annotated[str, Field(..., description="Value that has to be set to the field.")], target_entities: Annotated[List[TargetEntity], PydanticListField(TargetEntity, description="Optional list of specific target entities (Identifier, EntityType) to run the action on.")], scope: Annotated[str, Field(default="All entities", description="Defines the scope for the action.")]) -> dict:
        """
Create\Change properties for entities in an entity scope.

Action Parameters: Entity Field: Required. The name of the entity field to create or update., Field Value: Required. The value to set for the specified entity field.

Returns:
dict: A dictionary containing the result of the action execution.
"""
        final_target_entities: Optional[List[TargetEntity]] = None
        final_scope: Optional[str] = None
        is_predefined_scope: Optional[bool] = None
    
        if target_entities:
            # Specific target entities provided, ignore scope parameter
            final_target_entities = target_entities
            final_scope = None
            is_predefined_scope = False
        else:
            # Check if the provided scope is valid
            if scope not in bindings.valid_scopes:
                allowed_values_str = ", ".join(sorted(list(bindings.valid_scopes)))
                return {
                    "Status": "Failed",
                    "Message": f"Invalid scope '{scope}'. Allowed values are: {allowed_values_str}",
                }
            final_target_entities = [] # Pass empty list for entities when using scope
            final_scope = scope
            is_predefined_scope = True
    
        # Fetch integration instance identifier
        try:
            instance_response = await bindings.http_client.get(
                Endpoints.LIST_INTEGRATION_INSTANCES.format(INTEGRATION_NAME="Siemplify")
            )
            instances = instance_response.get("integration_instances", [])
        except Exception as e:
            print(f"Error fetching instance for Siemplify: {e}")
            return {"Status": "Failed", "Message": f"Error fetching instance: {e}"}
    
        if instances:
            instance_identifier = instances[0].get("identifier")
            if not instance_identifier:
                return {"Status": "Failed", "Message": "Instance found but identifier is missing."}
    
            script_params = {}
            script_params["Entity Field"] = entity_field
            script_params["Field Value"] = field_value
    
            # Prepare data model for the API request
            action_data = ApiManualActionDataModel(
                alertGroupIdentifiers=alert_group_identifiers,
                caseId=case_id,
                targetEntities=final_target_entities,
                scope=final_scope,
                isPredefinedScope=is_predefined_scope,
                actionProvider="Scripts",
                actionName="Siemplify_Create Or Update Entity Properties",
                properties={
                    "IntegrationInstance": instance_identifier,
                    "ScriptName": "Siemplify_Create Or Update Entity Properties",
                    "ScriptParametersEntityFields": json.dumps(script_params)
                }
            )
    
            try:
                execution_response = await bindings.http_client.post(
                    Endpoints.EXECUTE_MANUAL_ACTION,
                    req=action_data.model_dump()
                )
                return execution_response
            except Exception as e:
                print(f"Error executing action Siemplify_Create Or Update Entity Properties for Siemplify: {e}")
                return {"Status": "Failed", "Message": f"Error executing action: {e}"}
        else:
            print(f"Warning: No active integration instance found for Siemplify")
            return {"Status": "Failed", "Message": "No active instance found."}

    @mcp.tool()
    async def siemplify_change_priority(case_id: Annotated[str, Field(..., description="The ID of the case.")], alert_group_identifiers: Annotated[List[str], Field(..., description="Identifiers for the alert groups.")], priority: Annotated[str, Field(..., description="Priority, which should be set for the case.")], target_entities: Annotated[List[TargetEntity], PydanticListField(TargetEntity, description="Optional list of specific target entities (Identifier, EntityType) to run the action on.")], scope: Annotated[str, Field(default="All entities", description="Defines the scope for the action.")]) -> dict:
        """
Automatically change case priority to the given input

Action Parameters: Priority: Required. The priority to set for the case.The possible values are as follows:InformativeLow MediumHigh Critical

Returns:
dict: A dictionary containing the result of the action execution.
"""
        final_target_entities: Optional[List[TargetEntity]] = None
        final_scope: Optional[str] = None
        is_predefined_scope: Optional[bool] = None
    
        if target_entities:
            # Specific target entities provided, ignore scope parameter
            final_target_entities = target_entities
            final_scope = None
            is_predefined_scope = False
        else:
            # Check if the provided scope is valid
            if scope not in bindings.valid_scopes:
                allowed_values_str = ", ".join(sorted(list(bindings.valid_scopes)))
                return {
                    "Status": "Failed",
                    "Message": f"Invalid scope '{scope}'. Allowed values are: {allowed_values_str}",
                }
            final_target_entities = [] # Pass empty list for entities when using scope
            final_scope = scope
            is_predefined_scope = True
    
        # Fetch integration instance identifier
        try:
            instance_response = await bindings.http_client.get(
                Endpoints.LIST_INTEGRATION_INSTANCES.format(INTEGRATION_NAME="Siemplify")
            )
            instances = instance_response.get("integration_instances", [])
        except Exception as e:
            print(f"Error fetching instance for Siemplify: {e}")
            return {"Status": "Failed", "Message": f"Error fetching instance: {e}"}
    
        if instances:
            instance_identifier = instances[0].get("identifier")
            if not instance_identifier:
                return {"Status": "Failed", "Message": "Instance found but identifier is missing."}
    
            script_params = {}
            script_params["Priority"] = priority
    
            # Prepare data model for the API request
            action_data = ApiManualActionDataModel(
                alertGroupIdentifiers=alert_group_identifiers,
                caseId=case_id,
                targetEntities=final_target_entities,
                scope=final_scope,
                isPredefinedScope=is_predefined_scope,
                actionProvider="Scripts",
                actionName="Siemplify_Change Priority",
                properties={
                    "IntegrationInstance": instance_identifier,
                    "ScriptName": "Siemplify_Change Priority",
                    "ScriptParametersEntityFields": json.dumps(script_params)
                }
            )
    
            try:
                execution_response = await bindings.http_client.post(
                    Endpoints.EXECUTE_MANUAL_ACTION,
                    req=action_data.model_dump()
                )
                return execution_response
            except Exception as e:
                print(f"Error executing action Siemplify_Change Priority for Siemplify: {e}")
                return {"Status": "Failed", "Message": f"Error executing action: {e}"}
        else:
            print(f"Warning: No active integration instance found for Siemplify")
            return {"Status": "Failed", "Message": "No active instance found."}

    @mcp.tool()
    async def siemplify_create_gemini_case_summary(case_id: Annotated[str, Field(..., description="The ID of the case.")], alert_group_identifiers: Annotated[List[str], Field(..., description="Identifiers for the alert groups.")], target_entities: Annotated[List[TargetEntity], PydanticListField(TargetEntity, description="Optional list of specific target entities (Identifier, EntityType) to run the action on.")], scope: Annotated[str, Field(default="All entities", description="Defines the scope for the action.")]) -> dict:
        """Create a summary of the case using Gemini AI.

        Returns:
            dict: A dictionary containing the result of the action execution.
        """
        final_target_entities: Optional[List[TargetEntity]] = None
        final_scope: Optional[str] = None
        is_predefined_scope: Optional[bool] = None
    
        if target_entities:
            # Specific target entities provided, ignore scope parameter
            final_target_entities = target_entities
            final_scope = None
            is_predefined_scope = False
        else:
            # Check if the provided scope is valid
            if scope not in bindings.valid_scopes:
                allowed_values_str = ", ".join(sorted(list(bindings.valid_scopes)))
                return {
                    "Status": "Failed",
                    "Message": f"Invalid scope '{scope}'. Allowed values are: {allowed_values_str}",
                }
            final_target_entities = [] # Pass empty list for entities when using scope
            final_scope = scope
            is_predefined_scope = True
    
        # Fetch integration instance identifier
        try:
            instance_response = await bindings.http_client.get(
                Endpoints.LIST_INTEGRATION_INSTANCES.format(INTEGRATION_NAME="Siemplify")
            )
            instances = instance_response.get("integration_instances", [])
        except Exception as e:
            print(f"Error fetching instance for Siemplify: {e}")
            return {"Status": "Failed", "Message": f"Error fetching instance: {e}"}
    
        if instances:
            instance_identifier = instances[0].get("identifier")
            if not instance_identifier:
                return {"Status": "Failed", "Message": "Instance found but identifier is missing."}
    
            script_params = {}
    
            # Prepare data model for the API request
            action_data = ApiManualActionDataModel(
                alertGroupIdentifiers=alert_group_identifiers,
                caseId=case_id,
                targetEntities=final_target_entities,
                scope=final_scope,
                isPredefinedScope=is_predefined_scope,
                actionProvider="Scripts",
                actionName="Siemplify_Create Gemini Case Summary",
                properties={
                    "IntegrationInstance": instance_identifier,
                    "ScriptName": "Siemplify_Create Gemini Case Summary",
                    "ScriptParametersEntityFields": json.dumps(script_params)
                }
            )
    
            try:
                execution_response = await bindings.http_client.post(
                    Endpoints.EXECUTE_MANUAL_ACTION,
                    req=action_data.model_dump()
                )
                return execution_response
            except Exception as e:
                print(f"Error executing action Siemplify_Create Gemini Case Summary for Siemplify: {e}")
                return {"Status": "Failed", "Message": f"Error executing action: {e}"}
        else:
            print(f"Warning: No active integration instance found for Siemplify")
            return {"Status": "Failed", "Message": "No active instance found."}

    @mcp.tool()
    async def siemplify_set_risk_score(case_id: Annotated[str, Field(..., description="The ID of the case.")], alert_group_identifiers: Annotated[List[str], Field(..., description="Identifiers for the alert groups.")], risk_score: Annotated[str, Field(..., description="Specify risk score that needs to be set.")], target_entities: Annotated[List[TargetEntity], PydanticListField(TargetEntity, description="Optional list of specific target entities (Identifier, EntityType) to run the action on.")], scope: Annotated[str, Field(default="All entities", description="Defines the scope for the action.")]) -> dict:
        """
Set risk score for a SOAR case. Note: This action is only supported from Chronicle SOAR version 6.3.6 and higher.

Action Parameters: Risk Score: Required. The risk score to set for the selected case.

Returns:
dict: A dictionary containing the result of the action execution.
"""
        final_target_entities: Optional[List[TargetEntity]] = None
        final_scope: Optional[str] = None
        is_predefined_scope: Optional[bool] = None
    
        if target_entities:
            # Specific target entities provided, ignore scope parameter
            final_target_entities = target_entities
            final_scope = None
            is_predefined_scope = False
        else:
            # Check if the provided scope is valid
            if scope not in bindings.valid_scopes:
                allowed_values_str = ", ".join(sorted(list(bindings.valid_scopes)))
                return {
                    "Status": "Failed",
                    "Message": f"Invalid scope '{scope}'. Allowed values are: {allowed_values_str}",
                }
            final_target_entities = [] # Pass empty list for entities when using scope
            final_scope = scope
            is_predefined_scope = True
    
        # Fetch integration instance identifier
        try:
            instance_response = await bindings.http_client.get(
                Endpoints.LIST_INTEGRATION_INSTANCES.format(INTEGRATION_NAME="Siemplify")
            )
            instances = instance_response.get("integration_instances", [])
        except Exception as e:
            print(f"Error fetching instance for Siemplify: {e}")
            return {"Status": "Failed", "Message": f"Error fetching instance: {e}"}
    
        if instances:
            instance_identifier = instances[0].get("identifier")
            if not instance_identifier:
                return {"Status": "Failed", "Message": "Instance found but identifier is missing."}
    
            script_params = {}
            script_params["Risk Score"] = risk_score
    
            # Prepare data model for the API request
            action_data = ApiManualActionDataModel(
                alertGroupIdentifiers=alert_group_identifiers,
                caseId=case_id,
                targetEntities=final_target_entities,
                scope=final_scope,
                isPredefinedScope=is_predefined_scope,
                actionProvider="Scripts",
                actionName="Siemplify_Set Risk Score",
                properties={
                    "IntegrationInstance": instance_identifier,
                    "ScriptName": "Siemplify_Set Risk Score",
                    "ScriptParametersEntityFields": json.dumps(script_params)
                }
            )
    
            try:
                execution_response = await bindings.http_client.post(
                    Endpoints.EXECUTE_MANUAL_ACTION,
                    req=action_data.model_dump()
                )
                return execution_response
            except Exception as e:
                print(f"Error executing action Siemplify_Set Risk Score for Siemplify: {e}")
                return {"Status": "Failed", "Message": f"Error executing action: {e}"}
        else:
            print(f"Warning: No active integration instance found for Siemplify")
            return {"Status": "Failed", "Message": "No active instance found."}

    @mcp.tool()
    async def siemplify_set_custom_fields(case_id: Annotated[str, Field(..., description="The ID of the case.")], alert_group_identifiers: Annotated[List[str], Field(..., description="Identifiers for the alert groups.")], custom_fields_data: Annotated[str, Field(..., description="The values to update for the custom fields. You can update multiple custom fields in a single action run.")], append_values: Annotated[bool, Field(default=None, description="If selected, the action appends the inputs from the \"Custom Fields Data\" parameter to the existing values of the custom fields. If not selected, the action overwrites the existing values with the inputs from the \"Custom Fields Data\" parameter. Not selected by default.")], target_entities: Annotated[List[TargetEntity], PydanticListField(TargetEntity, description="Optional list of specific target entities (Identifier, EntityType) to run the action on.")], scope: Annotated[str, Field(default="All entities", description="Defines the scope for the action.")]) -> dict:
        """
Preview. Set values for custom fields.

Action Parameters: Scope: Required.The scope to set for the custom fields. The possible values are Case and Alert. The default value is Case., Custom Fields Data: Required.The values to update for the custom fields. You can update multiple custom fields in a single action run. The default value is as follows: { "Custom Field Name 1": "Custom Field Value 1", "Custom Field Name 2": "Custom Field Value 2" }, Append Values: OptionalIf selected, the action appends the inputs from the Custom Fields Data parameter to the existing values of the custom fields.If not selected, the action overwrites the existing values with the inputs from the Custom Fields Data parameter.Not selected by default.

Returns:
dict: A dictionary containing the result of the action execution.
"""
        final_target_entities: Optional[List[TargetEntity]] = None
        final_scope: Optional[str] = None
        is_predefined_scope: Optional[bool] = None
    
        if target_entities:
            # Specific target entities provided, ignore scope parameter
            final_target_entities = target_entities
            final_scope = None
            is_predefined_scope = False
        else:
            # Check if the provided scope is valid
            if scope not in bindings.valid_scopes:
                allowed_values_str = ", ".join(sorted(list(bindings.valid_scopes)))
                return {
                    "Status": "Failed",
                    "Message": f"Invalid scope '{scope}'. Allowed values are: {allowed_values_str}",
                }
            final_target_entities = [] # Pass empty list for entities when using scope
            final_scope = scope
            is_predefined_scope = True
    
        # Fetch integration instance identifier
        try:
            instance_response = await bindings.http_client.get(
                Endpoints.LIST_INTEGRATION_INSTANCES.format(INTEGRATION_NAME="Siemplify")
            )
            instances = instance_response.get("integration_instances", [])
        except Exception as e:
            print(f"Error fetching instance for Siemplify: {e}")
            return {"Status": "Failed", "Message": f"Error fetching instance: {e}"}
    
        if instances:
            instance_identifier = instances[0].get("identifier")
            if not instance_identifier:
                return {"Status": "Failed", "Message": "Instance found but identifier is missing."}
    
            script_params = {}
            script_params["Custom Fields Data"] = custom_fields_data
            if append_values is not None:
                script_params["Append Values"] = append_values
    
            # Prepare data model for the API request
            action_data = ApiManualActionDataModel(
                alertGroupIdentifiers=alert_group_identifiers,
                caseId=case_id,
                targetEntities=final_target_entities,
                scope=final_scope,
                isPredefinedScope=is_predefined_scope,
                actionProvider="Scripts",
                actionName="Siemplify_Set Custom Fields",
                properties={
                    "IntegrationInstance": instance_identifier,
                    "ScriptName": "Siemplify_Set Custom Fields",
                    "ScriptParametersEntityFields": json.dumps(script_params)
                }
            )
    
            try:
                execution_response = await bindings.http_client.post(
                    Endpoints.EXECUTE_MANUAL_ACTION,
                    req=action_data.model_dump()
                )
                return execution_response
            except Exception as e:
                print(f"Error executing action Siemplify_Set Custom Fields for Siemplify: {e}")
                return {"Status": "Failed", "Message": f"Error executing action: {e}"}
        else:
            print(f"Warning: No active integration instance found for Siemplify")
            return {"Status": "Failed", "Message": "No active instance found."}

    @mcp.tool()
    async def siemplify_set_case_sla(case_id: Annotated[str, Field(..., description="The ID of the case.")], alert_group_identifiers: Annotated[List[str], Field(..., description="Identifiers for the alert groups.")], sla_period: Annotated[str, Field(..., description="The period of time after which the SLA is in breach.")], sla_time_unit: Annotated[List[str], Field(..., description="Specify the unit for SLA Time.")], sla_time_to_critical_period: Annotated[str, Field(..., description="The period of time after which the SLA enters the critical period.")], sla_time_to_critical_unit: Annotated[List[str], Field(..., description="Specify the unit for SLA Time To Critical.")], target_entities: Annotated[List[TargetEntity], PydanticListField(TargetEntity, description="Optional list of specific target entities (Identifier, EntityType) to run the action on.")], scope: Annotated[str, Field(default="All entities", description="Defines the scope for the action.")]) -> dict:
        """
Set the SLA for a case. This action has the highest priority and it will override the existing SLA defined for the specific case.

Action Parameters: SLA Period: Required. The SLA breach period.The default value is 5., SLA Time Unit: Required. The time unit for the SLA period.The default value is Minutes.The possible values are as follows: MinutesHoursDays, SLA Time To Critical Period: Required. The critical SLA threshold.The default value is 4., SLA Time To Critical Unit: Required. The time unit for the critical SLA period. The default value is Minutes.The possible values are as follows:MinutesHours Days

Returns:
dict: A dictionary containing the result of the action execution.
"""
        final_target_entities: Optional[List[TargetEntity]] = None
        final_scope: Optional[str] = None
        is_predefined_scope: Optional[bool] = None
    
        if target_entities:
            # Specific target entities provided, ignore scope parameter
            final_target_entities = target_entities
            final_scope = None
            is_predefined_scope = False
        else:
            # Check if the provided scope is valid
            if scope not in bindings.valid_scopes:
                allowed_values_str = ", ".join(sorted(list(bindings.valid_scopes)))
                return {
                    "Status": "Failed",
                    "Message": f"Invalid scope '{scope}'. Allowed values are: {allowed_values_str}",
                }
            final_target_entities = [] # Pass empty list for entities when using scope
            final_scope = scope
            is_predefined_scope = True
    
        # Fetch integration instance identifier
        try:
            instance_response = await bindings.http_client.get(
                Endpoints.LIST_INTEGRATION_INSTANCES.format(INTEGRATION_NAME="Siemplify")
            )
            instances = instance_response.get("integration_instances", [])
        except Exception as e:
            print(f"Error fetching instance for Siemplify: {e}")
            return {"Status": "Failed", "Message": f"Error fetching instance: {e}"}
    
        if instances:
            instance_identifier = instances[0].get("identifier")
            if not instance_identifier:
                return {"Status": "Failed", "Message": "Instance found but identifier is missing."}
    
            script_params = {}
            script_params["SLA Period"] = sla_period
            script_params["SLA Time Unit"] = sla_time_unit
            script_params["SLA Time To Critical Period"] = sla_time_to_critical_period
            script_params["SLA Time To Critical Unit"] = sla_time_to_critical_unit
    
            # Prepare data model for the API request
            action_data = ApiManualActionDataModel(
                alertGroupIdentifiers=alert_group_identifiers,
                caseId=case_id,
                targetEntities=final_target_entities,
                scope=final_scope,
                isPredefinedScope=is_predefined_scope,
                actionProvider="Scripts",
                actionName="Siemplify_Set Case SLA",
                properties={
                    "IntegrationInstance": instance_identifier,
                    "ScriptName": "Siemplify_Set Case SLA",
                    "ScriptParametersEntityFields": json.dumps(script_params)
                }
            )
    
            try:
                execution_response = await bindings.http_client.post(
                    Endpoints.EXECUTE_MANUAL_ACTION,
                    req=action_data.model_dump()
                )
                return execution_response
            except Exception as e:
                print(f"Error executing action Siemplify_Set Case SLA for Siemplify: {e}")
                return {"Status": "Failed", "Message": f"Error executing action: {e}"}
        else:
            print(f"Warning: No active integration instance found for Siemplify")
            return {"Status": "Failed", "Message": "No active instance found."}

    @mcp.tool()
    async def siemplify_is_in_custom_list(case_id: Annotated[str, Field(..., description="The ID of the case.")], alert_group_identifiers: Annotated[List[str], Field(..., description="Identifiers for the alert groups.")], category: Annotated[str, Field(..., description="Custom list category.")], target_entities: Annotated[List[TargetEntity], PydanticListField(TargetEntity, description="Optional list of specific target entities (Identifier, EntityType) to run the action on.")], scope: Annotated[str, Field(default="All entities", description="Defines the scope for the action.")]) -> dict:
        """
Check whether an Entity Identifier is part of a predefined dynamic categorized Custom List

Action Parameters: Category: Required. A custom list category to check for alert entities.

Returns:
dict: A dictionary containing the result of the action execution.
"""
        final_target_entities: Optional[List[TargetEntity]] = None
        final_scope: Optional[str] = None
        is_predefined_scope: Optional[bool] = None
    
        if target_entities:
            # Specific target entities provided, ignore scope parameter
            final_target_entities = target_entities
            final_scope = None
            is_predefined_scope = False
        else:
            # Check if the provided scope is valid
            if scope not in bindings.valid_scopes:
                allowed_values_str = ", ".join(sorted(list(bindings.valid_scopes)))
                return {
                    "Status": "Failed",
                    "Message": f"Invalid scope '{scope}'. Allowed values are: {allowed_values_str}",
                }
            final_target_entities = [] # Pass empty list for entities when using scope
            final_scope = scope
            is_predefined_scope = True
    
        # Fetch integration instance identifier
        try:
            instance_response = await bindings.http_client.get(
                Endpoints.LIST_INTEGRATION_INSTANCES.format(INTEGRATION_NAME="Siemplify")
            )
            instances = instance_response.get("integration_instances", [])
        except Exception as e:
            print(f"Error fetching instance for Siemplify: {e}")
            return {"Status": "Failed", "Message": f"Error fetching instance: {e}"}
    
        if instances:
            instance_identifier = instances[0].get("identifier")
            if not instance_identifier:
                return {"Status": "Failed", "Message": "Instance found but identifier is missing."}
    
            script_params = {}
            script_params["Category"] = category
    
            # Prepare data model for the API request
            action_data = ApiManualActionDataModel(
                alertGroupIdentifiers=alert_group_identifiers,
                caseId=case_id,
                targetEntities=final_target_entities,
                scope=final_scope,
                isPredefinedScope=is_predefined_scope,
                actionProvider="Scripts",
                actionName="Siemplify_Is In Custom List",
                properties={
                    "IntegrationInstance": instance_identifier,
                    "ScriptName": "Siemplify_Is In Custom List",
                    "ScriptParametersEntityFields": json.dumps(script_params)
                }
            )
    
            try:
                execution_response = await bindings.http_client.post(
                    Endpoints.EXECUTE_MANUAL_ACTION,
                    req=action_data.model_dump()
                )
                return execution_response
            except Exception as e:
                print(f"Error executing action Siemplify_Is In Custom List for Siemplify: {e}")
                return {"Status": "Failed", "Message": f"Error executing action: {e}"}
        else:
            print(f"Warning: No active integration instance found for Siemplify")
            return {"Status": "Failed", "Message": "No active instance found."}

    @mcp.tool()
    async def siemplify_test_siemplify_proxy(case_id: Annotated[str, Field(..., description="The ID of the case.")], alert_group_identifiers: Annotated[List[str], Field(..., description="Identifiers for the alert groups.")], endpoint_url: Annotated[str, Field(..., description="The endpoint to try to connect to")], http_method: Annotated[str, Field(..., description="The HTTP method to use when connecting to the endpoint")], verify_ssl: Annotated[bool, Field(..., description="Whether to verify SSL certificate or not.")], body: Annotated[str, Field(default=None, description="The body of the HTTP request")], target_entities: Annotated[List[TargetEntity], PydanticListField(TargetEntity, description="Optional list of specific target entities (Identifier, EntityType) to run the action on.")], scope: Annotated[str, Field(default="All entities", description="Defines the scope for the action.")]) -> dict:
        """Test connection to a given endpoint using proxy settings configured in Siemplify.

        Returns:
            dict: A dictionary containing the result of the action execution.
        """
        final_target_entities: Optional[List[TargetEntity]] = None
        final_scope: Optional[str] = None
        is_predefined_scope: Optional[bool] = None
    
        if target_entities:
            # Specific target entities provided, ignore scope parameter
            final_target_entities = target_entities
            final_scope = None
            is_predefined_scope = False
        else:
            # Check if the provided scope is valid
            if scope not in bindings.valid_scopes:
                allowed_values_str = ", ".join(sorted(list(bindings.valid_scopes)))
                return {
                    "Status": "Failed",
                    "Message": f"Invalid scope '{scope}'. Allowed values are: {allowed_values_str}",
                }
            final_target_entities = [] # Pass empty list for entities when using scope
            final_scope = scope
            is_predefined_scope = True
    
        # Fetch integration instance identifier
        try:
            instance_response = await bindings.http_client.get(
                Endpoints.LIST_INTEGRATION_INSTANCES.format(INTEGRATION_NAME="Siemplify")
            )
            instances = instance_response.get("integration_instances", [])
        except Exception as e:
            print(f"Error fetching instance for Siemplify: {e}")
            return {"Status": "Failed", "Message": f"Error fetching instance: {e}"}
    
        if instances:
            instance_identifier = instances[0].get("identifier")
            if not instance_identifier:
                return {"Status": "Failed", "Message": "Instance found but identifier is missing."}
    
            script_params = {}
            script_params["Endpoint URL"] = endpoint_url
            script_params["HTTP Method"] = http_method
            if body is not None:
                script_params["Body"] = body
            script_params["Verify SSL"] = verify_ssl
    
            # Prepare data model for the API request
            action_data = ApiManualActionDataModel(
                alertGroupIdentifiers=alert_group_identifiers,
                caseId=case_id,
                targetEntities=final_target_entities,
                scope=final_scope,
                isPredefinedScope=is_predefined_scope,
                actionProvider="Scripts",
                actionName="Siemplify_TestSiemplifyProxy",
                properties={
                    "IntegrationInstance": instance_identifier,
                    "ScriptName": "Siemplify_TestSiemplifyProxy",
                    "ScriptParametersEntityFields": json.dumps(script_params)
                }
            )
    
            try:
                execution_response = await bindings.http_client.post(
                    Endpoints.EXECUTE_MANUAL_ACTION,
                    req=action_data.model_dump()
                )
                return execution_response
            except Exception as e:
                print(f"Error executing action Siemplify_TestSiemplifyProxy for Siemplify: {e}")
                return {"Status": "Failed", "Message": f"Error executing action: {e}"}
        else:
            print(f"Warning: No active integration instance found for Siemplify")
            return {"Status": "Failed", "Message": "No active instance found."}

    @mcp.tool()
    async def siemplify_case_tag(case_id: Annotated[str, Field(..., description="The ID of the case.")], alert_group_identifiers: Annotated[List[str], Field(..., description="Identifiers for the alert groups.")], tag: Annotated[str, Field(..., description="Tag to be added to the case.")], target_entities: Annotated[List[TargetEntity], PydanticListField(TargetEntity, description="Optional list of specific target entities (Identifier, EntityType) to run the action on.")], scope: Annotated[str, Field(default="All entities", description="Defines the scope for the action.")]) -> dict:
        """
Add given tag to the case the current alert is grouped to

Action Parameters: Tag: Required.A tag to add to the case.

Returns:
dict: A dictionary containing the result of the action execution.
"""
        final_target_entities: Optional[List[TargetEntity]] = None
        final_scope: Optional[str] = None
        is_predefined_scope: Optional[bool] = None
    
        if target_entities:
            # Specific target entities provided, ignore scope parameter
            final_target_entities = target_entities
            final_scope = None
            is_predefined_scope = False
        else:
            # Check if the provided scope is valid
            if scope not in bindings.valid_scopes:
                allowed_values_str = ", ".join(sorted(list(bindings.valid_scopes)))
                return {
                    "Status": "Failed",
                    "Message": f"Invalid scope '{scope}'. Allowed values are: {allowed_values_str}",
                }
            final_target_entities = [] # Pass empty list for entities when using scope
            final_scope = scope
            is_predefined_scope = True
    
        # Fetch integration instance identifier
        try:
            instance_response = await bindings.http_client.get(
                Endpoints.LIST_INTEGRATION_INSTANCES.format(INTEGRATION_NAME="Siemplify")
            )
            instances = instance_response.get("integration_instances", [])
        except Exception as e:
            print(f"Error fetching instance for Siemplify: {e}")
            return {"Status": "Failed", "Message": f"Error fetching instance: {e}"}
    
        if instances:
            instance_identifier = instances[0].get("identifier")
            if not instance_identifier:
                return {"Status": "Failed", "Message": "Instance found but identifier is missing."}
    
            script_params = {}
            script_params["Tag"] = tag
    
            # Prepare data model for the API request
            action_data = ApiManualActionDataModel(
                alertGroupIdentifiers=alert_group_identifiers,
                caseId=case_id,
                targetEntities=final_target_entities,
                scope=final_scope,
                isPredefinedScope=is_predefined_scope,
                actionProvider="Scripts",
                actionName="Siemplify_Case Tag",
                properties={
                    "IntegrationInstance": instance_identifier,
                    "ScriptName": "Siemplify_Case Tag",
                    "ScriptParametersEntityFields": json.dumps(script_params)
                }
            )
    
            try:
                execution_response = await bindings.http_client.post(
                    Endpoints.EXECUTE_MANUAL_ACTION,
                    req=action_data.model_dump()
                )
                return execution_response
            except Exception as e:
                print(f"Error executing action Siemplify_Case Tag for Siemplify: {e}")
                return {"Status": "Failed", "Message": f"Error executing action: {e}"}
        else:
            print(f"Warning: No active integration instance found for Siemplify")
            return {"Status": "Failed", "Message": "No active instance found."}

    @mcp.tool()
    async def siemplify_close_alert(case_id: Annotated[str, Field(..., description="The ID of the case.")], alert_group_identifiers: Annotated[List[str], Field(..., description="Identifiers for the alert groups.")], reason: Annotated[str, Field(..., description="Alert closure reason.")], root_cause: Annotated[str, Field(..., description="Root cause of the alert closure.")], comment: Annotated[str, Field(..., description="Comment content.")], assign_to_user: Annotated[str, Field(default=None, description="User that the closed case will be assigned to.")], tags: Annotated[str, Field(default=None, description="Comma separated tags values.")], target_entities: Annotated[List[TargetEntity], PydanticListField(TargetEntity, description="Optional list of specific target entities (Identifier, EntityType) to run the action on.")], scope: Annotated[str, Field(default="All entities", description="Defines the scope for the action.")]) -> dict:
        """
Closes the current alert

Action Parameters: Reason: Required.A reason for closing the alert. The possible values are as follows:Malicious NotMaliciousMaintenance Inconclusive, Root Cause: Required.A primary cause for closing the alert., Comment: Required.A comment to add to the alert., Assign to User: OptionalThe user to assign the alert to., Tags: OptionalA comma-separated list of tags.

Returns:
dict: A dictionary containing the result of the action execution.
"""
        final_target_entities: Optional[List[TargetEntity]] = None
        final_scope: Optional[str] = None
        is_predefined_scope: Optional[bool] = None
    
        if target_entities:
            # Specific target entities provided, ignore scope parameter
            final_target_entities = target_entities
            final_scope = None
            is_predefined_scope = False
        else:
            # Check if the provided scope is valid
            if scope not in bindings.valid_scopes:
                allowed_values_str = ", ".join(sorted(list(bindings.valid_scopes)))
                return {
                    "Status": "Failed",
                    "Message": f"Invalid scope '{scope}'. Allowed values are: {allowed_values_str}",
                }
            final_target_entities = [] # Pass empty list for entities when using scope
            final_scope = scope
            is_predefined_scope = True
    
        # Fetch integration instance identifier
        try:
            instance_response = await bindings.http_client.get(
                Endpoints.LIST_INTEGRATION_INSTANCES.format(INTEGRATION_NAME="Siemplify")
            )
            instances = instance_response.get("integration_instances", [])
        except Exception as e:
            print(f"Error fetching instance for Siemplify: {e}")
            return {"Status": "Failed", "Message": f"Error fetching instance: {e}"}
    
        if instances:
            instance_identifier = instances[0].get("identifier")
            if not instance_identifier:
                return {"Status": "Failed", "Message": "Instance found but identifier is missing."}
    
            script_params = {}
            script_params["Reason"] = reason
            script_params["Root Cause"] = root_cause
            script_params["Comment"] = comment
            if assign_to_user is not None:
                script_params["Assign To User"] = assign_to_user
            if tags is not None:
                script_params["Tags"] = tags
    
            # Prepare data model for the API request
            action_data = ApiManualActionDataModel(
                alertGroupIdentifiers=alert_group_identifiers,
                caseId=case_id,
                targetEntities=final_target_entities,
                scope=final_scope,
                isPredefinedScope=is_predefined_scope,
                actionProvider="Scripts",
                actionName="Siemplify_Close Alert",
                properties={
                    "IntegrationInstance": instance_identifier,
                    "ScriptName": "Siemplify_Close Alert",
                    "ScriptParametersEntityFields": json.dumps(script_params)
                }
            )
    
            try:
                execution_response = await bindings.http_client.post(
                    Endpoints.EXECUTE_MANUAL_ACTION,
                    req=action_data.model_dump()
                )
                return execution_response
            except Exception as e:
                print(f"Error executing action Siemplify_Close Alert for Siemplify: {e}")
                return {"Status": "Failed", "Message": f"Error executing action: {e}"}
        else:
            print(f"Warning: No active integration instance found for Siemplify")
            return {"Status": "Failed", "Message": "No active instance found."}

    @mcp.tool()
    async def siemplify_add_to_custom_list(case_id: Annotated[str, Field(..., description="The ID of the case.")], alert_group_identifiers: Annotated[List[str], Field(..., description="Identifiers for the alert groups.")], category: Annotated[str, Field(..., description="Custom list category to be used.")], target_entities: Annotated[List[TargetEntity], PydanticListField(TargetEntity, description="Optional list of specific target entities (Identifier, EntityType) to run the action on.")], scope: Annotated[str, Field(default="All entities", description="Defines the scope for the action.")]) -> dict:
        """
Add an Entity Identifier to a categorized Custom List, in order to perform future comparisons in other actions.

Action Parameters: Category: Required.A custom list of categories to use.

Returns:
dict: A dictionary containing the result of the action execution.
"""
        final_target_entities: Optional[List[TargetEntity]] = None
        final_scope: Optional[str] = None
        is_predefined_scope: Optional[bool] = None
    
        if target_entities:
            # Specific target entities provided, ignore scope parameter
            final_target_entities = target_entities
            final_scope = None
            is_predefined_scope = False
        else:
            # Check if the provided scope is valid
            if scope not in bindings.valid_scopes:
                allowed_values_str = ", ".join(sorted(list(bindings.valid_scopes)))
                return {
                    "Status": "Failed",
                    "Message": f"Invalid scope '{scope}'. Allowed values are: {allowed_values_str}",
                }
            final_target_entities = [] # Pass empty list for entities when using scope
            final_scope = scope
            is_predefined_scope = True
    
        # Fetch integration instance identifier
        try:
            instance_response = await bindings.http_client.get(
                Endpoints.LIST_INTEGRATION_INSTANCES.format(INTEGRATION_NAME="Siemplify")
            )
            instances = instance_response.get("integration_instances", [])
        except Exception as e:
            print(f"Error fetching instance for Siemplify: {e}")
            return {"Status": "Failed", "Message": f"Error fetching instance: {e}"}
    
        if instances:
            instance_identifier = instances[0].get("identifier")
            if not instance_identifier:
                return {"Status": "Failed", "Message": "Instance found but identifier is missing."}
    
            script_params = {}
            script_params["Category"] = category
    
            # Prepare data model for the API request
            action_data = ApiManualActionDataModel(
                alertGroupIdentifiers=alert_group_identifiers,
                caseId=case_id,
                targetEntities=final_target_entities,
                scope=final_scope,
                isPredefinedScope=is_predefined_scope,
                actionProvider="Scripts",
                actionName="Siemplify_Add to Custom List",
                properties={
                    "IntegrationInstance": instance_identifier,
                    "ScriptName": "Siemplify_Add to Custom List",
                    "ScriptParametersEntityFields": json.dumps(script_params)
                }
            )
    
            try:
                execution_response = await bindings.http_client.post(
                    Endpoints.EXECUTE_MANUAL_ACTION,
                    req=action_data.model_dump()
                )
                return execution_response
            except Exception as e:
                print(f"Error executing action Siemplify_Add to Custom List for Siemplify: {e}")
                return {"Status": "Failed", "Message": f"Error executing action: {e}"}
        else:
            print(f"Warning: No active integration instance found for Siemplify")
            return {"Status": "Failed", "Message": "No active instance found."}

    @mcp.tool()
    async def siemplify_case_comment(case_id: Annotated[str, Field(..., description="The ID of the case.")], alert_group_identifiers: Annotated[List[str], Field(..., description="Identifiers for the alert groups.")], comment: Annotated[str, Field(..., description="Comment to be added to the case.")], target_entities: Annotated[List[TargetEntity], PydanticListField(TargetEntity, description="Optional list of specific target entities (Identifier, EntityType) to run the action on.")], scope: Annotated[str, Field(default="All entities", description="Defines the scope for the action.")]) -> dict:
        """
Add a comment to the case the current alert has been grouped to

Action Parameters: Comment: Required.A comment to add to the case.

Returns:
dict: A dictionary containing the result of the action execution.
"""
        final_target_entities: Optional[List[TargetEntity]] = None
        final_scope: Optional[str] = None
        is_predefined_scope: Optional[bool] = None
    
        if target_entities:
            # Specific target entities provided, ignore scope parameter
            final_target_entities = target_entities
            final_scope = None
            is_predefined_scope = False
        else:
            # Check if the provided scope is valid
            if scope not in bindings.valid_scopes:
                allowed_values_str = ", ".join(sorted(list(bindings.valid_scopes)))
                return {
                    "Status": "Failed",
                    "Message": f"Invalid scope '{scope}'. Allowed values are: {allowed_values_str}",
                }
            final_target_entities = [] # Pass empty list for entities when using scope
            final_scope = scope
            is_predefined_scope = True
    
        # Fetch integration instance identifier
        try:
            instance_response = await bindings.http_client.get(
                Endpoints.LIST_INTEGRATION_INSTANCES.format(INTEGRATION_NAME="Siemplify")
            )
            instances = instance_response.get("integration_instances", [])
        except Exception as e:
            print(f"Error fetching instance for Siemplify: {e}")
            return {"Status": "Failed", "Message": f"Error fetching instance: {e}"}
    
        if instances:
            instance_identifier = instances[0].get("identifier")
            if not instance_identifier:
                return {"Status": "Failed", "Message": "Instance found but identifier is missing."}
    
            script_params = {}
            script_params["Comment"] = comment
    
            # Prepare data model for the API request
            action_data = ApiManualActionDataModel(
                alertGroupIdentifiers=alert_group_identifiers,
                caseId=case_id,
                targetEntities=final_target_entities,
                scope=final_scope,
                isPredefinedScope=is_predefined_scope,
                actionProvider="Scripts",
                actionName="Siemplify_Case Comment",
                properties={
                    "IntegrationInstance": instance_identifier,
                    "ScriptName": "Siemplify_Case Comment",
                    "ScriptParametersEntityFields": json.dumps(script_params)
                }
            )
    
            try:
                execution_response = await bindings.http_client.post(
                    Endpoints.EXECUTE_MANUAL_ACTION,
                    req=action_data.model_dump()
                )
                return execution_response
            except Exception as e:
                print(f"Error executing action Siemplify_Case Comment for Siemplify: {e}")
                return {"Status": "Failed", "Message": f"Error executing action: {e}"}
        else:
            print(f"Warning: No active integration instance found for Siemplify")
            return {"Status": "Failed", "Message": "No active instance found."}

    @mcp.tool()
    async def siemplify_permitted_alert_time(case_id: Annotated[str, Field(..., description="The ID of the case.")], alert_group_identifiers: Annotated[List[str], Field(..., description="Identifiers for the alert groups.")], permitted_start_time: Annotated[str, Field(..., description="Start of the timeframe, when alerts are allowed. For example: 9:55:24")], permitted_end_time: Annotated[str, Field(..., description="End of the timeframe, when alerts are allowed. For example: 17:23:21")], input_timezone: Annotated[str, Field(..., description="Timezone name. For example: UTC")], monday: Annotated[bool, Field(default=None, description="")], tuesday: Annotated[bool, Field(default=None, description="")], wednesday: Annotated[bool, Field(default=None, description="")], thursday: Annotated[bool, Field(default=None, description="")], friday: Annotated[bool, Field(default=None, description="")], saturday: Annotated[bool, Field(default=None, description="")], sunday: Annotated[bool, Field(default=None, description="")], target_entities: Annotated[List[TargetEntity], PydanticListField(TargetEntity, description="Optional list of specific target entities (Identifier, EntityType) to run the action on.")], scope: Annotated[str, Field(default="All entities", description="Defines the scope for the action.")]) -> dict:
        """
Check case time according to a given time condition

Action Parameters: Permitted Start Time: Required. The start time of the permitted period for alerts., Permitted End Time: Required. The end time of the permitted period for alerts., Monday: Optional If selected, the action treats Mondays as permitted days for alerts. Not selected by default., Tuesday: Optional If selected, the action treats Tuesdays as permitted days for alerts. Selected by default., Wednesday: Optional If selected, the action treats Wednesdays as permitted days for alerts. Selected by default., Thursday: Optional If selected, the action treats Thursdays as permitted days for alerts. Not selected by default., Friday: Optional If selected, the action treats Fridays as permitted days for alerts. Not selected by default., Saturday: Optional If selected, the action treats Saturdays as permitted days for alerts. Not selected by default., Sunday: Optional If selected, the action treats Sundays as permitted days for alerts. Not selected by default., Input Timezone: Required. The timezone to use for comparing the alert time. The default value is UTC.

Returns:
dict: A dictionary containing the result of the action execution.
"""
        final_target_entities: Optional[List[TargetEntity]] = None
        final_scope: Optional[str] = None
        is_predefined_scope: Optional[bool] = None
    
        if target_entities:
            # Specific target entities provided, ignore scope parameter
            final_target_entities = target_entities
            final_scope = None
            is_predefined_scope = False
        else:
            # Check if the provided scope is valid
            if scope not in bindings.valid_scopes:
                allowed_values_str = ", ".join(sorted(list(bindings.valid_scopes)))
                return {
                    "Status": "Failed",
                    "Message": f"Invalid scope '{scope}'. Allowed values are: {allowed_values_str}",
                }
            final_target_entities = [] # Pass empty list for entities when using scope
            final_scope = scope
            is_predefined_scope = True
    
        # Fetch integration instance identifier
        try:
            instance_response = await bindings.http_client.get(
                Endpoints.LIST_INTEGRATION_INSTANCES.format(INTEGRATION_NAME="Siemplify")
            )
            instances = instance_response.get("integration_instances", [])
        except Exception as e:
            print(f"Error fetching instance for Siemplify: {e}")
            return {"Status": "Failed", "Message": f"Error fetching instance: {e}"}
    
        if instances:
            instance_identifier = instances[0].get("identifier")
            if not instance_identifier:
                return {"Status": "Failed", "Message": "Instance found but identifier is missing."}
    
            script_params = {}
            script_params["Permitted Start Time"] = permitted_start_time
            script_params["Permitted End Time"] = permitted_end_time
            if monday is not None:
                script_params["Monday"] = monday
            if tuesday is not None:
                script_params["Tuesday"] = tuesday
            if wednesday is not None:
                script_params["Wednesday"] = wednesday
            if thursday is not None:
                script_params["Thursday"] = thursday
            if friday is not None:
                script_params["Friday"] = friday
            if saturday is not None:
                script_params["Saturday"] = saturday
            if sunday is not None:
                script_params["Sunday"] = sunday
            script_params["Input Timezone"] = input_timezone
    
            # Prepare data model for the API request
            action_data = ApiManualActionDataModel(
                alertGroupIdentifiers=alert_group_identifiers,
                caseId=case_id,
                targetEntities=final_target_entities,
                scope=final_scope,
                isPredefinedScope=is_predefined_scope,
                actionProvider="Scripts",
                actionName="Siemplify_Permitted Alert Time",
                properties={
                    "IntegrationInstance": instance_identifier,
                    "ScriptName": "Siemplify_Permitted Alert Time",
                    "ScriptParametersEntityFields": json.dumps(script_params)
                }
            )
    
            try:
                execution_response = await bindings.http_client.post(
                    Endpoints.EXECUTE_MANUAL_ACTION,
                    req=action_data.model_dump()
                )
                return execution_response
            except Exception as e:
                print(f"Error executing action Siemplify_Permitted Alert Time for Siemplify: {e}")
                return {"Status": "Failed", "Message": f"Error executing action: {e}"}
        else:
            print(f"Warning: No active integration instance found for Siemplify")
            return {"Status": "Failed", "Message": "No active instance found."}

    @mcp.tool()
    async def siemplify_open_web_url(case_id: Annotated[str, Field(..., description="The ID of the case.")], alert_group_identifiers: Annotated[List[str], Field(..., description="Identifiers for the alert groups.")], title: Annotated[str, Field(..., description="Title for URL.")], url: Annotated[str, Field(..., description="Target URL.")], target_entities: Annotated[List[TargetEntity], PydanticListField(TargetEntity, description="Optional list of specific target entities (Identifier, EntityType) to run the action on.")], scope: Annotated[str, Field(default="All entities", description="Defines the scope for the action.")]) -> dict:
        """
Generate a browser link

Action Parameters: Title: Required.The title for the URL., URL: Required.The target URL.

Returns:
dict: A dictionary containing the result of the action execution.
"""
        final_target_entities: Optional[List[TargetEntity]] = None
        final_scope: Optional[str] = None
        is_predefined_scope: Optional[bool] = None
    
        if target_entities:
            # Specific target entities provided, ignore scope parameter
            final_target_entities = target_entities
            final_scope = None
            is_predefined_scope = False
        else:
            # Check if the provided scope is valid
            if scope not in bindings.valid_scopes:
                allowed_values_str = ", ".join(sorted(list(bindings.valid_scopes)))
                return {
                    "Status": "Failed",
                    "Message": f"Invalid scope '{scope}'. Allowed values are: {allowed_values_str}",
                }
            final_target_entities = [] # Pass empty list for entities when using scope
            final_scope = scope
            is_predefined_scope = True
    
        # Fetch integration instance identifier
        try:
            instance_response = await bindings.http_client.get(
                Endpoints.LIST_INTEGRATION_INSTANCES.format(INTEGRATION_NAME="Siemplify")
            )
            instances = instance_response.get("integration_instances", [])
        except Exception as e:
            print(f"Error fetching instance for Siemplify: {e}")
            return {"Status": "Failed", "Message": f"Error fetching instance: {e}"}
    
        if instances:
            instance_identifier = instances[0].get("identifier")
            if not instance_identifier:
                return {"Status": "Failed", "Message": "Instance found but identifier is missing."}
    
            script_params = {}
            script_params["Title"] = title
            script_params["URL"] = url
    
            # Prepare data model for the API request
            action_data = ApiManualActionDataModel(
                alertGroupIdentifiers=alert_group_identifiers,
                caseId=case_id,
                targetEntities=final_target_entities,
                scope=final_scope,
                isPredefinedScope=is_predefined_scope,
                actionProvider="Scripts",
                actionName="Siemplify_Open Web Url",
                properties={
                    "IntegrationInstance": instance_identifier,
                    "ScriptName": "Siemplify_Open Web Url",
                    "ScriptParametersEntityFields": json.dumps(script_params)
                }
            )
    
            try:
                execution_response = await bindings.http_client.post(
                    Endpoints.EXECUTE_MANUAL_ACTION,
                    req=action_data.model_dump()
                )
                return execution_response
            except Exception as e:
                print(f"Error executing action Siemplify_Open Web Url for Siemplify: {e}")
                return {"Status": "Failed", "Message": f"Error executing action: {e}"}
        else:
            print(f"Warning: No active integration instance found for Siemplify")
            return {"Status": "Failed", "Message": "No active instance found."}

    @mcp.tool()
    async def siemplify_change_case_stage(case_id: Annotated[str, Field(..., description="The ID of the case.")], alert_group_identifiers: Annotated[List[str], Field(..., description="Identifiers for the alert groups.")], stage: Annotated[str, Field(..., description="Stage to which the case should be moved to.")], target_entities: Annotated[List[TargetEntity], PydanticListField(TargetEntity, description="Optional list of specific target entities (Identifier, EntityType) to run the action on.")], scope: Annotated[str, Field(default="All entities", description="Defines the scope for the action.")]) -> dict:
        """
Change case stage to handling

Action Parameters: Stage: Required. The stage to move the case to.The possible values are as follows: TriageAssessment InvestigationIncident ImprovementResearch

Returns:
dict: A dictionary containing the result of the action execution.
"""
        final_target_entities: Optional[List[TargetEntity]] = None
        final_scope: Optional[str] = None
        is_predefined_scope: Optional[bool] = None
    
        if target_entities:
            # Specific target entities provided, ignore scope parameter
            final_target_entities = target_entities
            final_scope = None
            is_predefined_scope = False
        else:
            # Check if the provided scope is valid
            if scope not in bindings.valid_scopes:
                allowed_values_str = ", ".join(sorted(list(bindings.valid_scopes)))
                return {
                    "Status": "Failed",
                    "Message": f"Invalid scope '{scope}'. Allowed values are: {allowed_values_str}",
                }
            final_target_entities = [] # Pass empty list for entities when using scope
            final_scope = scope
            is_predefined_scope = True
    
        # Fetch integration instance identifier
        try:
            instance_response = await bindings.http_client.get(
                Endpoints.LIST_INTEGRATION_INSTANCES.format(INTEGRATION_NAME="Siemplify")
            )
            instances = instance_response.get("integration_instances", [])
        except Exception as e:
            print(f"Error fetching instance for Siemplify: {e}")
            return {"Status": "Failed", "Message": f"Error fetching instance: {e}"}
    
        if instances:
            instance_identifier = instances[0].get("identifier")
            if not instance_identifier:
                return {"Status": "Failed", "Message": "Instance found but identifier is missing."}
    
            script_params = {}
            script_params["Stage"] = stage
    
            # Prepare data model for the API request
            action_data = ApiManualActionDataModel(
                alertGroupIdentifiers=alert_group_identifiers,
                caseId=case_id,
                targetEntities=final_target_entities,
                scope=final_scope,
                isPredefinedScope=is_predefined_scope,
                actionProvider="Scripts",
                actionName="Siemplify_Change Case Stage",
                properties={
                    "IntegrationInstance": instance_identifier,
                    "ScriptName": "Siemplify_Change Case Stage",
                    "ScriptParametersEntityFields": json.dumps(script_params)
                }
            )
    
            try:
                execution_response = await bindings.http_client.post(
                    Endpoints.EXECUTE_MANUAL_ACTION,
                    req=action_data.model_dump()
                )
                return execution_response
            except Exception as e:
                print(f"Error executing action Siemplify_Change Case Stage for Siemplify: {e}")
                return {"Status": "Failed", "Message": f"Error executing action: {e}"}
        else:
            print(f"Warning: No active integration instance found for Siemplify")
            return {"Status": "Failed", "Message": "No active instance found."}

    @mcp.tool()
    async def siemplify_add_general_insight(case_id: Annotated[str, Field(..., description="The ID of the case.")], alert_group_identifiers: Annotated[List[str], Field(..., description="Identifiers for the alert groups.")], title: Annotated[str, Field(..., description="The title of the insight.")], message: Annotated[str, Field(..., description="The message that will be placed on the insight.")], triggered_by: Annotated[str, Field(default=None, description="A description for the cause of this insight")], target_entities: Annotated[List[TargetEntity], PydanticListField(TargetEntity, description="Optional list of specific target entities (Identifier, EntityType) to run the action on.")], scope: Annotated[str, Field(default="All entities", description="Defines the scope for the action.")]) -> dict:
        """
Add a general insight configurable message to the case

Action Parameters: Title: Required.The title of the insight., Message: Required.A message content to add to the entity. This parameter supports HTML elements, such as headings (&lt;h1&gt;&lt;/h1&gt;, &lt;h2&gt;&lt;/h2&gt;), paragraphs (&lt;p&gt;&lt;/p&gt;), text formatting (&lt;b&gt;&lt;/b&gt;, &lt;i&gt;&lt;/i&gt;, &lt;br&gt;), and links (&lt;a href="example.com"&gt;&lt;/a&gt;)., Triggered By: OptionalA justification for the insight.

Returns:
dict: A dictionary containing the result of the action execution.
"""
        final_target_entities: Optional[List[TargetEntity]] = None
        final_scope: Optional[str] = None
        is_predefined_scope: Optional[bool] = None
    
        if target_entities:
            # Specific target entities provided, ignore scope parameter
            final_target_entities = target_entities
            final_scope = None
            is_predefined_scope = False
        else:
            # Check if the provided scope is valid
            if scope not in bindings.valid_scopes:
                allowed_values_str = ", ".join(sorted(list(bindings.valid_scopes)))
                return {
                    "Status": "Failed",
                    "Message": f"Invalid scope '{scope}'. Allowed values are: {allowed_values_str}",
                }
            final_target_entities = [] # Pass empty list for entities when using scope
            final_scope = scope
            is_predefined_scope = True
    
        # Fetch integration instance identifier
        try:
            instance_response = await bindings.http_client.get(
                Endpoints.LIST_INTEGRATION_INSTANCES.format(INTEGRATION_NAME="Siemplify")
            )
            instances = instance_response.get("integration_instances", [])
        except Exception as e:
            print(f"Error fetching instance for Siemplify: {e}")
            return {"Status": "Failed", "Message": f"Error fetching instance: {e}"}
    
        if instances:
            instance_identifier = instances[0].get("identifier")
            if not instance_identifier:
                return {"Status": "Failed", "Message": "Instance found but identifier is missing."}
    
            script_params = {}
            script_params["Title"] = title
            script_params["Message"] = message
            if triggered_by is not None:
                script_params["Triggered By"] = triggered_by
    
            # Prepare data model for the API request
            action_data = ApiManualActionDataModel(
                alertGroupIdentifiers=alert_group_identifiers,
                caseId=case_id,
                targetEntities=final_target_entities,
                scope=final_scope,
                isPredefinedScope=is_predefined_scope,
                actionProvider="Scripts",
                actionName="Siemplify_Add General Insight",
                properties={
                    "IntegrationInstance": instance_identifier,
                    "ScriptName": "Siemplify_Add General Insight",
                    "ScriptParametersEntityFields": json.dumps(script_params)
                }
            )
    
            try:
                execution_response = await bindings.http_client.post(
                    Endpoints.EXECUTE_MANUAL_ACTION,
                    req=action_data.model_dump()
                )
                return execution_response
            except Exception as e:
                print(f"Error executing action Siemplify_Add General Insight for Siemplify: {e}")
                return {"Status": "Failed", "Message": f"Error executing action: {e}"}
        else:
            print(f"Warning: No active integration instance found for Siemplify")
            return {"Status": "Failed", "Message": "No active instance found."}

    @mcp.tool()
    async def siemplify_resume_alert_sla(case_id: Annotated[str, Field(..., description="The ID of the case.")], alert_group_identifiers: Annotated[List[str], Field(..., description="Identifiers for the alert groups.")], target_entities: Annotated[List[TargetEntity], PydanticListField(TargetEntity, description="Optional list of specific target entities (Identifier, EntityType) to run the action on.")], scope: Annotated[str, Field(default="All entities", description="Defines the scope for the action.")]) -> dict:
        """Automatically resume the alert SLA

        Returns:
            dict: A dictionary containing the result of the action execution.
        """
        final_target_entities: Optional[List[TargetEntity]] = None
        final_scope: Optional[str] = None
        is_predefined_scope: Optional[bool] = None
    
        if target_entities:
            # Specific target entities provided, ignore scope parameter
            final_target_entities = target_entities
            final_scope = None
            is_predefined_scope = False
        else:
            # Check if the provided scope is valid
            if scope not in bindings.valid_scopes:
                allowed_values_str = ", ".join(sorted(list(bindings.valid_scopes)))
                return {
                    "Status": "Failed",
                    "Message": f"Invalid scope '{scope}'. Allowed values are: {allowed_values_str}",
                }
            final_target_entities = [] # Pass empty list for entities when using scope
            final_scope = scope
            is_predefined_scope = True
    
        # Fetch integration instance identifier
        try:
            instance_response = await bindings.http_client.get(
                Endpoints.LIST_INTEGRATION_INSTANCES.format(INTEGRATION_NAME="Siemplify")
            )
            instances = instance_response.get("integration_instances", [])
        except Exception as e:
            print(f"Error fetching instance for Siemplify: {e}")
            return {"Status": "Failed", "Message": f"Error fetching instance: {e}"}
    
        if instances:
            instance_identifier = instances[0].get("identifier")
            if not instance_identifier:
                return {"Status": "Failed", "Message": "Instance found but identifier is missing."}
    
            script_params = {}
    
            # Prepare data model for the API request
            action_data = ApiManualActionDataModel(
                alertGroupIdentifiers=alert_group_identifiers,
                caseId=case_id,
                targetEntities=final_target_entities,
                scope=final_scope,
                isPredefinedScope=is_predefined_scope,
                actionProvider="Scripts",
                actionName="Siemplify_Resume Alert SLA",
                properties={
                    "IntegrationInstance": instance_identifier,
                    "ScriptName": "Siemplify_Resume Alert SLA",
                    "ScriptParametersEntityFields": json.dumps(script_params)
                }
            )
    
            try:
                execution_response = await bindings.http_client.post(
                    Endpoints.EXECUTE_MANUAL_ACTION,
                    req=action_data.model_dump()
                )
                return execution_response
            except Exception as e:
                print(f"Error executing action Siemplify_Resume Alert SLA for Siemplify: {e}")
                return {"Status": "Failed", "Message": f"Error executing action: {e}"}
        else:
            print(f"Warning: No active integration instance found for Siemplify")
            return {"Status": "Failed", "Message": "No active instance found."}

    @mcp.tool()
    async def siemplify_instruction(case_id: Annotated[str, Field(..., description="The ID of the case.")], alert_group_identifiers: Annotated[List[str], Field(..., description="Identifiers for the alert groups.")], instruction: Annotated[str, Field(..., description="Instruction content.")], target_entities: Annotated[List[TargetEntity], PydanticListField(TargetEntity, description="Optional list of specific target entities (Identifier, EntityType) to run the action on.")], scope: Annotated[str, Field(default="All entities", description="Defines the scope for the action.")]) -> dict:
        """
Set an instruction for the analyst

Action Parameters: Instruction: Required. The instruction content for the analyst.

Returns:
dict: A dictionary containing the result of the action execution.
"""
        final_target_entities: Optional[List[TargetEntity]] = None
        final_scope: Optional[str] = None
        is_predefined_scope: Optional[bool] = None
    
        if target_entities:
            # Specific target entities provided, ignore scope parameter
            final_target_entities = target_entities
            final_scope = None
            is_predefined_scope = False
        else:
            # Check if the provided scope is valid
            if scope not in bindings.valid_scopes:
                allowed_values_str = ", ".join(sorted(list(bindings.valid_scopes)))
                return {
                    "Status": "Failed",
                    "Message": f"Invalid scope '{scope}'. Allowed values are: {allowed_values_str}",
                }
            final_target_entities = [] # Pass empty list for entities when using scope
            final_scope = scope
            is_predefined_scope = True
    
        # Fetch integration instance identifier
        try:
            instance_response = await bindings.http_client.get(
                Endpoints.LIST_INTEGRATION_INSTANCES.format(INTEGRATION_NAME="Siemplify")
            )
            instances = instance_response.get("integration_instances", [])
        except Exception as e:
            print(f"Error fetching instance for Siemplify: {e}")
            return {"Status": "Failed", "Message": f"Error fetching instance: {e}"}
    
        if instances:
            instance_identifier = instances[0].get("identifier")
            if not instance_identifier:
                return {"Status": "Failed", "Message": "Instance found but identifier is missing."}
    
            script_params = {}
            script_params["Instruction"] = instruction
    
            # Prepare data model for the API request
            action_data = ApiManualActionDataModel(
                alertGroupIdentifiers=alert_group_identifiers,
                caseId=case_id,
                targetEntities=final_target_entities,
                scope=final_scope,
                isPredefinedScope=is_predefined_scope,
                actionProvider="Scripts",
                actionName="Siemplify_Instruction",
                properties={
                    "IntegrationInstance": instance_identifier,
                    "ScriptName": "Siemplify_Instruction",
                    "ScriptParametersEntityFields": json.dumps(script_params)
                }
            )
    
            try:
                execution_response = await bindings.http_client.post(
                    Endpoints.EXECUTE_MANUAL_ACTION,
                    req=action_data.model_dump()
                )
                return execution_response
            except Exception as e:
                print(f"Error executing action Siemplify_Instruction for Siemplify: {e}")
                return {"Status": "Failed", "Message": f"Error executing action: {e}"}
        else:
            print(f"Warning: No active integration instance found for Siemplify")
            return {"Status": "Failed", "Message": "No active instance found."}

    @mcp.tool()
    async def siemplify_ping(case_id: Annotated[str, Field(..., description="The ID of the case.")], alert_group_identifiers: Annotated[List[str], Field(..., description="Identifiers for the alert groups.")], target_entities: Annotated[List[TargetEntity], PydanticListField(TargetEntity, description="Optional list of specific target entities (Identifier, EntityType) to run the action on.")], scope: Annotated[str, Field(default="All entities", description="Defines the scope for the action.")]) -> dict:
        """
Test Connectivity

Action Parameters: None.

Returns:
dict: A dictionary containing the result of the action execution.
"""
        final_target_entities: Optional[List[TargetEntity]] = None
        final_scope: Optional[str] = None
        is_predefined_scope: Optional[bool] = None
    
        if target_entities:
            # Specific target entities provided, ignore scope parameter
            final_target_entities = target_entities
            final_scope = None
            is_predefined_scope = False
        else:
            # Check if the provided scope is valid
            if scope not in bindings.valid_scopes:
                allowed_values_str = ", ".join(sorted(list(bindings.valid_scopes)))
                return {
                    "Status": "Failed",
                    "Message": f"Invalid scope '{scope}'. Allowed values are: {allowed_values_str}",
                }
            final_target_entities = [] # Pass empty list for entities when using scope
            final_scope = scope
            is_predefined_scope = True
    
        # Fetch integration instance identifier
        try:
            instance_response = await bindings.http_client.get(
                Endpoints.LIST_INTEGRATION_INSTANCES.format(INTEGRATION_NAME="Siemplify")
            )
            instances = instance_response.get("integration_instances", [])
        except Exception as e:
            print(f"Error fetching instance for Siemplify: {e}")
            return {"Status": "Failed", "Message": f"Error fetching instance: {e}"}
    
        if instances:
            instance_identifier = instances[0].get("identifier")
            if not instance_identifier:
                return {"Status": "Failed", "Message": "Instance found but identifier is missing."}
    
            script_params = {}
    
            # Prepare data model for the API request
            action_data = ApiManualActionDataModel(
                alertGroupIdentifiers=alert_group_identifiers,
                caseId=case_id,
                targetEntities=final_target_entities,
                scope=final_scope,
                isPredefinedScope=is_predefined_scope,
                actionProvider="Scripts",
                actionName="Siemplify_Ping",
                properties={
                    "IntegrationInstance": instance_identifier,
                    "ScriptName": "Siemplify_Ping",
                    "ScriptParametersEntityFields": json.dumps(script_params)
                }
            )
    
            try:
                execution_response = await bindings.http_client.post(
                    Endpoints.EXECUTE_MANUAL_ACTION,
                    req=action_data.model_dump()
                )
                return execution_response
            except Exception as e:
                print(f"Error executing action Siemplify_Ping for Siemplify: {e}")
                return {"Status": "Failed", "Message": f"Error executing action: {e}"}
        else:
            print(f"Warning: No active integration instance found for Siemplify")
            return {"Status": "Failed", "Message": "No active instance found."}

    @mcp.tool()
    async def siemplify_get_case_details(case_id: Annotated[str, Field(..., description="The ID of the case.")], alert_group_identifiers: Annotated[List[str], Field(..., description="Identifiers for the alert groups.")], fields_to_return: Annotated[str, Field(default=None, description="Specify a comma-separated list of fields that need to be returned. If nothing is provided, all fields are returned. Getting nested values can be done using \\\"Nested Keys Delimiter\\\" value to chain nested keys and list indexes. For example, if the delimiter is \\\".\\\": key_1.nested_key_1.0.nested_key_2, key_2, key_3.1.nested_key_1")], nested_keys_delimiter: Annotated[str, Field(default=None, description="The delimiter to split nested keys. If missing or not provided fetching nested keys is not possible. Cannot be a comma (\\\",\\\")")], target_entities: Annotated[List[TargetEntity], PydanticListField(TargetEntity, description="Optional list of specific target entities (Identifier, EntityType) to run the action on.")], scope: Annotated[str, Field(default="All entities", description="Defines the scope for the action.")]) -> dict:
        """This action will get all the data from a case and return a JSON result.  The result includes comments, entity information, insights, playbooks that ran, alert information and events.

        Returns:
            dict: A dictionary containing the result of the action execution.
        """
        final_target_entities: Optional[List[TargetEntity]] = None
        final_scope: Optional[str] = None
        is_predefined_scope: Optional[bool] = None
    
        if target_entities:
            # Specific target entities provided, ignore scope parameter
            final_target_entities = target_entities
            final_scope = None
            is_predefined_scope = False
        else:
            # Check if the provided scope is valid
            if scope not in bindings.valid_scopes:
                allowed_values_str = ", ".join(sorted(list(bindings.valid_scopes)))
                return {
                    "Status": "Failed",
                    "Message": f"Invalid scope '{scope}'. Allowed values are: {allowed_values_str}",
                }
            final_target_entities = [] # Pass empty list for entities when using scope
            final_scope = scope
            is_predefined_scope = True
    
        # Fetch integration instance identifier
        try:
            instance_response = await bindings.http_client.get(
                Endpoints.LIST_INTEGRATION_INSTANCES.format(INTEGRATION_NAME="Siemplify")
            )
            instances = instance_response.get("integration_instances", [])
        except Exception as e:
            print(f"Error fetching instance for Siemplify: {e}")
            return {"Status": "Failed", "Message": f"Error fetching instance: {e}"}
    
        if instances:
            instance_identifier = instances[0].get("identifier")
            if not instance_identifier:
                return {"Status": "Failed", "Message": "Instance found but identifier is missing."}
    
            script_params = {}
            if fields_to_return is not None:
                script_params["Fields to Return"] = fields_to_return
            if nested_keys_delimiter is not None:
                script_params["Nested Keys Delimiter"] = nested_keys_delimiter
    
            # Prepare data model for the API request
            action_data = ApiManualActionDataModel(
                alertGroupIdentifiers=alert_group_identifiers,
                caseId=case_id,
                targetEntities=final_target_entities,
                scope=final_scope,
                isPredefinedScope=is_predefined_scope,
                actionProvider="Scripts",
                actionName="Siemplify_Get Case Details",
                properties={
                    "IntegrationInstance": instance_identifier,
                    "ScriptName": "Siemplify_Get Case Details",
                    "ScriptParametersEntityFields": json.dumps(script_params)
                }
            )
    
            try:
                execution_response = await bindings.http_client.post(
                    Endpoints.EXECUTE_MANUAL_ACTION,
                    req=action_data.model_dump()
                )
                return execution_response
            except Exception as e:
                print(f"Error executing action Siemplify_Get Case Details for Siemplify: {e}")
                return {"Status": "Failed", "Message": f"Error executing action: {e}"}
        else:
            print(f"Warning: No active integration instance found for Siemplify")
            return {"Status": "Failed", "Message": "No active instance found."}

    @mcp.tool()
    async def siemplify_set_scope_context_value(case_id: Annotated[str, Field(..., description="The ID of the case.")], alert_group_identifiers: Annotated[List[str], Field(..., description="Identifiers for the alert groups.")], context_scope: Annotated[List[str], Field(..., description="Specify the Siemplify context scope to return context keys for.")], key_name: Annotated[str, Field(..., description="Specify the key name to set context value for.")], key_value: Annotated[str, Field(..., description="Specify the value to store under the specified key.")], target_entities: Annotated[List[TargetEntity], PydanticListField(TargetEntity, description="Optional list of specific target entities (Identifier, EntityType) to run the action on.")], scope: Annotated[str, Field(default="All entities", description="Defines the scope for the action.")]) -> dict:
        """Action sets a value for a key specified that is stored in the Siemplify database. Available scopes to get context values for: Alert, Case, Global. Action is not working on Siemplify entities. Note: Key Name parameter is case insensitive.

        Returns:
            dict: A dictionary containing the result of the action execution.
        """
        final_target_entities: Optional[List[TargetEntity]] = None
        final_scope: Optional[str] = None
        is_predefined_scope: Optional[bool] = None
    
        if target_entities:
            # Specific target entities provided, ignore scope parameter
            final_target_entities = target_entities
            final_scope = None
            is_predefined_scope = False
        else:
            # Check if the provided scope is valid
            if scope not in bindings.valid_scopes:
                allowed_values_str = ", ".join(sorted(list(bindings.valid_scopes)))
                return {
                    "Status": "Failed",
                    "Message": f"Invalid scope '{scope}'. Allowed values are: {allowed_values_str}",
                }
            final_target_entities = [] # Pass empty list for entities when using scope
            final_scope = scope
            is_predefined_scope = True
    
        # Fetch integration instance identifier
        try:
            instance_response = await bindings.http_client.get(
                Endpoints.LIST_INTEGRATION_INSTANCES.format(INTEGRATION_NAME="Siemplify")
            )
            instances = instance_response.get("integration_instances", [])
        except Exception as e:
            print(f"Error fetching instance for Siemplify: {e}")
            return {"Status": "Failed", "Message": f"Error fetching instance: {e}"}
    
        if instances:
            instance_identifier = instances[0].get("identifier")
            if not instance_identifier:
                return {"Status": "Failed", "Message": "Instance found but identifier is missing."}
    
            script_params = {}
            script_params["Context Scope"] = context_scope
            script_params["Key Name"] = key_name
            script_params["Key Value"] = key_value
    
            # Prepare data model for the API request
            action_data = ApiManualActionDataModel(
                alertGroupIdentifiers=alert_group_identifiers,
                caseId=case_id,
                targetEntities=final_target_entities,
                scope=final_scope,
                isPredefinedScope=is_predefined_scope,
                actionProvider="Scripts",
                actionName="Siemplify_Set Scope Context Value",
                properties={
                    "IntegrationInstance": instance_identifier,
                    "ScriptName": "Siemplify_Set Scope Context Value",
                    "ScriptParametersEntityFields": json.dumps(script_params)
                }
            )
    
            try:
                execution_response = await bindings.http_client.post(
                    Endpoints.EXECUTE_MANUAL_ACTION,
                    req=action_data.model_dump()
                )
                return execution_response
            except Exception as e:
                print(f"Error executing action Siemplify_Set Scope Context Value for Siemplify: {e}")
                return {"Status": "Failed", "Message": f"Error executing action: {e}"}
        else:
            print(f"Warning: No active integration instance found for Siemplify")
            return {"Status": "Failed", "Message": "No active instance found."}

    @mcp.tool()
    async def siemplify_add_tags_to_similar_cases(case_id: Annotated[str, Field(..., description="The ID of the case.")], alert_group_identifiers: Annotated[List[str], Field(..., description="Identifiers for the alert groups.")], rule_generator: Annotated[bool, Field(..., description="Search for similar cases by the same Rule Generator. Note: All these search criteria are joined using logical 'AND' condition and will be used in the same search.")], port: Annotated[bool, Field(..., description="Search for similar cases by the same Port number. Note: All these search criteria are joined using logical 'AND' condition and will be used in the same search.")], category_outcome: Annotated[bool, Field(..., description="Search for similar cases by the same Category Outcome. Note: All these search criteria are joined using logical 'AND' condition and will be used in the same search.")], entity_identifier: Annotated[bool, Field(..., description="Search for similar cases containing the same Entity Identifier. Note: All these search criteria are joined using logical 'AND' condition and will be used in the same search.")], days_back: Annotated[str, Field(..., description="Defines how many days back the search should look for similar cases.")], tags: Annotated[str, Field(..., description="Specify a comma-separated list of tags that you want to add to similar cases.")], target_entities: Annotated[List[TargetEntity], PydanticListField(TargetEntity, description="Optional list of specific target entities (Identifier, EntityType) to run the action on.")], scope: Annotated[str, Field(default="All entities", description="Defines the scope for the action.")]) -> dict:
        """
Add tags to similar cases and return their Ids

Action Parameters: Rule Generator: Optional If selected, the action searches for similar cases using the rule generator. Selected by default., Port: Optional If selected, the action searches for similar cases using port numbers. Selected by default., Category Outcome: Optional If selected, the action searches for similar cases using the category outcome.Selected by default., Entity Identifier: Optional If selected, the action searches for similar cases using the entity identifier.Selected by default., Days Back: Required. The number of days before now for the action to search for similar cases., Tags: Required. A comma-separated list of tags to add to similar cases.

Returns:
dict: A dictionary containing the result of the action execution.
"""
        final_target_entities: Optional[List[TargetEntity]] = None
        final_scope: Optional[str] = None
        is_predefined_scope: Optional[bool] = None
    
        if target_entities:
            # Specific target entities provided, ignore scope parameter
            final_target_entities = target_entities
            final_scope = None
            is_predefined_scope = False
        else:
            # Check if the provided scope is valid
            if scope not in bindings.valid_scopes:
                allowed_values_str = ", ".join(sorted(list(bindings.valid_scopes)))
                return {
                    "Status": "Failed",
                    "Message": f"Invalid scope '{scope}'. Allowed values are: {allowed_values_str}",
                }
            final_target_entities = [] # Pass empty list for entities when using scope
            final_scope = scope
            is_predefined_scope = True
    
        # Fetch integration instance identifier
        try:
            instance_response = await bindings.http_client.get(
                Endpoints.LIST_INTEGRATION_INSTANCES.format(INTEGRATION_NAME="Siemplify")
            )
            instances = instance_response.get("integration_instances", [])
        except Exception as e:
            print(f"Error fetching instance for Siemplify: {e}")
            return {"Status": "Failed", "Message": f"Error fetching instance: {e}"}
    
        if instances:
            instance_identifier = instances[0].get("identifier")
            if not instance_identifier:
                return {"Status": "Failed", "Message": "Instance found but identifier is missing."}
    
            script_params = {}
            script_params["Rule Generator"] = rule_generator
            script_params["Port"] = port
            script_params["Category Outcome"] = category_outcome
            script_params["Entity Identifier"] = entity_identifier
            script_params["Days Back"] = days_back
            script_params["Tags"] = tags
    
            # Prepare data model for the API request
            action_data = ApiManualActionDataModel(
                alertGroupIdentifiers=alert_group_identifiers,
                caseId=case_id,
                targetEntities=final_target_entities,
                scope=final_scope,
                isPredefinedScope=is_predefined_scope,
                actionProvider="Scripts",
                actionName="Siemplify_Add Tags To Similar Cases",
                properties={
                    "IntegrationInstance": instance_identifier,
                    "ScriptName": "Siemplify_Add Tags To Similar Cases",
                    "ScriptParametersEntityFields": json.dumps(script_params)
                }
            )
    
            try:
                execution_response = await bindings.http_client.post(
                    Endpoints.EXECUTE_MANUAL_ACTION,
                    req=action_data.model_dump()
                )
                return execution_response
            except Exception as e:
                print(f"Error executing action Siemplify_Add Tags To Similar Cases for Siemplify: {e}")
                return {"Status": "Failed", "Message": f"Error executing action: {e}"}
        else:
            print(f"Warning: No active integration instance found for Siemplify")
            return {"Status": "Failed", "Message": "No active instance found."}

    @mcp.tool()
    async def siemplify_add_entity_insight(case_id: Annotated[str, Field(..., description="The ID of the case.")], alert_group_identifiers: Annotated[List[str], Field(..., description="Identifiers for the alert groups.")], message: Annotated[str, Field(..., description="Message content to be added.")], target_entities: Annotated[List[TargetEntity], PydanticListField(TargetEntity, description="Optional list of specific target entities (Identifier, EntityType) to run the action on.")], scope: Annotated[str, Field(default="All entities", description="Defines the scope for the action.")]) -> dict:
        """
Add an insight configurable message to each targeted entity

Action Parameters: Message: Required.A message content to add to the entity. This parameter supports HTML elements, such as headings (&lt;h1&gt;&lt;/h1&gt;, &lt;h2&gt;&lt;/h2&gt;), paragraphs (&lt;p&gt;&lt;/p&gt;), text formatting (&lt;b&gt;&lt;/b&gt;, &lt;i&gt;&lt;/i&gt;, &lt;br&gt;), and links (&lt;a href="example.com"&gt;&lt;/a&gt;).

Returns:
dict: A dictionary containing the result of the action execution.
"""
        final_target_entities: Optional[List[TargetEntity]] = None
        final_scope: Optional[str] = None
        is_predefined_scope: Optional[bool] = None
    
        if target_entities:
            # Specific target entities provided, ignore scope parameter
            final_target_entities = target_entities
            final_scope = None
            is_predefined_scope = False
        else:
            # Check if the provided scope is valid
            if scope not in bindings.valid_scopes:
                allowed_values_str = ", ".join(sorted(list(bindings.valid_scopes)))
                return {
                    "Status": "Failed",
                    "Message": f"Invalid scope '{scope}'. Allowed values are: {allowed_values_str}",
                }
            final_target_entities = [] # Pass empty list for entities when using scope
            final_scope = scope
            is_predefined_scope = True
    
        # Fetch integration instance identifier
        try:
            instance_response = await bindings.http_client.get(
                Endpoints.LIST_INTEGRATION_INSTANCES.format(INTEGRATION_NAME="Siemplify")
            )
            instances = instance_response.get("integration_instances", [])
        except Exception as e:
            print(f"Error fetching instance for Siemplify: {e}")
            return {"Status": "Failed", "Message": f"Error fetching instance: {e}"}
    
        if instances:
            instance_identifier = instances[0].get("identifier")
            if not instance_identifier:
                return {"Status": "Failed", "Message": "Instance found but identifier is missing."}
    
            script_params = {}
            script_params["Message"] = message
    
            # Prepare data model for the API request
            action_data = ApiManualActionDataModel(
                alertGroupIdentifiers=alert_group_identifiers,
                caseId=case_id,
                targetEntities=final_target_entities,
                scope=final_scope,
                isPredefinedScope=is_predefined_scope,
                actionProvider="Scripts",
                actionName="Siemplify_Add Entity Insight",
                properties={
                    "IntegrationInstance": instance_identifier,
                    "ScriptName": "Siemplify_Add Entity Insight",
                    "ScriptParametersEntityFields": json.dumps(script_params)
                }
            )
    
            try:
                execution_response = await bindings.http_client.post(
                    Endpoints.EXECUTE_MANUAL_ACTION,
                    req=action_data.model_dump()
                )
                return execution_response
            except Exception as e:
                print(f"Error executing action Siemplify_Add Entity Insight for Siemplify: {e}")
                return {"Status": "Failed", "Message": f"Error executing action: {e}"}
        else:
            print(f"Warning: No active integration instance found for Siemplify")
            return {"Status": "Failed", "Message": "No active instance found."}

    @mcp.tool()
    async def siemplify_attach_playbook_to_alert(case_id: Annotated[str, Field(..., description="The ID of the case.")], alert_group_identifiers: Annotated[List[str], Field(..., description="Identifiers for the alert groups.")], playbook_name: Annotated[str, Field(..., description="Playbook, which should be attached to an alert.")], allow_duplicates: Annotated[bool, Field(default=None, description="If selected, action will allow the same playbook to be attached multiple times to the alert.")], target_entities: Annotated[List[TargetEntity], PydanticListField(TargetEntity, description="Optional list of specific target entities (Identifier, EntityType) to run the action on.")], scope: Annotated[str, Field(default="All entities", description="Defines the scope for the action.")]) -> dict:
        """
Attach a specific playbook to an alert

Action Parameters: Playbook Name: Required. The name of the playbook to attach to the current alert.

Returns:
dict: A dictionary containing the result of the action execution.
"""
        final_target_entities: Optional[List[TargetEntity]] = None
        final_scope: Optional[str] = None
        is_predefined_scope: Optional[bool] = None
    
        if target_entities:
            # Specific target entities provided, ignore scope parameter
            final_target_entities = target_entities
            final_scope = None
            is_predefined_scope = False
        else:
            # Check if the provided scope is valid
            if scope not in bindings.valid_scopes:
                allowed_values_str = ", ".join(sorted(list(bindings.valid_scopes)))
                return {
                    "Status": "Failed",
                    "Message": f"Invalid scope '{scope}'. Allowed values are: {allowed_values_str}",
                }
            final_target_entities = [] # Pass empty list for entities when using scope
            final_scope = scope
            is_predefined_scope = True
    
        # Fetch integration instance identifier
        try:
            instance_response = await bindings.http_client.get(
                Endpoints.LIST_INTEGRATION_INSTANCES.format(INTEGRATION_NAME="Siemplify")
            )
            instances = instance_response.get("integration_instances", [])
        except Exception as e:
            print(f"Error fetching instance for Siemplify: {e}")
            return {"Status": "Failed", "Message": f"Error fetching instance: {e}"}
    
        if instances:
            instance_identifier = instances[0].get("identifier")
            if not instance_identifier:
                return {"Status": "Failed", "Message": "Instance found but identifier is missing."}
    
            script_params = {}
            script_params["Playbook Name"] = playbook_name
            if allow_duplicates is not None:
                script_params["Allow Duplicates"] = allow_duplicates
    
            # Prepare data model for the API request
            action_data = ApiManualActionDataModel(
                alertGroupIdentifiers=alert_group_identifiers,
                caseId=case_id,
                targetEntities=final_target_entities,
                scope=final_scope,
                isPredefinedScope=is_predefined_scope,
                actionProvider="Scripts",
                actionName="Siemplify_Attach Playbook to Alert",
                properties={
                    "IntegrationInstance": instance_identifier,
                    "ScriptName": "Siemplify_Attach Playbook to Alert",
                    "ScriptParametersEntityFields": json.dumps(script_params)
                }
            )
    
            try:
                execution_response = await bindings.http_client.post(
                    Endpoints.EXECUTE_MANUAL_ACTION,
                    req=action_data.model_dump()
                )
                return execution_response
            except Exception as e:
                print(f"Error executing action Siemplify_Attach Playbook to Alert for Siemplify: {e}")
                return {"Status": "Failed", "Message": f"Error executing action: {e}"}
        else:
            print(f"Warning: No active integration instance found for Siemplify")
            return {"Status": "Failed", "Message": "No active instance found."}

    @mcp.tool()
    async def siemplify_close_case(case_id: Annotated[str, Field(..., description="The ID of the case.")], alert_group_identifiers: Annotated[List[str], Field(..., description="Identifiers for the alert groups.")], reason: Annotated[str, Field(..., description="Closure reason.")], root_cause: Annotated[str, Field(..., description="Root cause of the case closure.")], comment: Annotated[str, Field(..., description="Comment content.")], target_entities: Annotated[List[TargetEntity], PydanticListField(TargetEntity, description="Optional list of specific target entities (Identifier, EntityType) to run the action on.")], scope: Annotated[str, Field(default="All entities", description="Defines the scope for the action.")]) -> dict:
        """
Closes the case the current alert has been grouped to

Action Parameters: Reason: Required.A reason for closing the case. The possible values are as follows:Malicious NotMaliciousMaintenance Inconclusive, Root Cause: Required.A primary cause for closing the case., Comment: Required.A comment to add to the case.

Returns:
dict: A dictionary containing the result of the action execution.
"""
        final_target_entities: Optional[List[TargetEntity]] = None
        final_scope: Optional[str] = None
        is_predefined_scope: Optional[bool] = None
    
        if target_entities:
            # Specific target entities provided, ignore scope parameter
            final_target_entities = target_entities
            final_scope = None
            is_predefined_scope = False
        else:
            # Check if the provided scope is valid
            if scope not in bindings.valid_scopes:
                allowed_values_str = ", ".join(sorted(list(bindings.valid_scopes)))
                return {
                    "Status": "Failed",
                    "Message": f"Invalid scope '{scope}'. Allowed values are: {allowed_values_str}",
                }
            final_target_entities = [] # Pass empty list for entities when using scope
            final_scope = scope
            is_predefined_scope = True
    
        # Fetch integration instance identifier
        try:
            instance_response = await bindings.http_client.get(
                Endpoints.LIST_INTEGRATION_INSTANCES.format(INTEGRATION_NAME="Siemplify")
            )
            instances = instance_response.get("integration_instances", [])
        except Exception as e:
            print(f"Error fetching instance for Siemplify: {e}")
            return {"Status": "Failed", "Message": f"Error fetching instance: {e}"}
    
        if instances:
            instance_identifier = instances[0].get("identifier")
            if not instance_identifier:
                return {"Status": "Failed", "Message": "Instance found but identifier is missing."}
    
            script_params = {}
            script_params["Reason"] = reason
            script_params["Root Cause"] = root_cause
            script_params["Comment"] = comment
    
            # Prepare data model for the API request
            action_data = ApiManualActionDataModel(
                alertGroupIdentifiers=alert_group_identifiers,
                caseId=case_id,
                targetEntities=final_target_entities,
                scope=final_scope,
                isPredefinedScope=is_predefined_scope,
                actionProvider="Scripts",
                actionName="Siemplify_Close Case",
                properties={
                    "IntegrationInstance": instance_identifier,
                    "ScriptName": "Siemplify_Close Case",
                    "ScriptParametersEntityFields": json.dumps(script_params)
                }
            )
    
            try:
                execution_response = await bindings.http_client.post(
                    Endpoints.EXECUTE_MANUAL_ACTION,
                    req=action_data.model_dump()
                )
                return execution_response
            except Exception as e:
                print(f"Error executing action Siemplify_Close Case for Siemplify: {e}")
                return {"Status": "Failed", "Message": f"Error executing action: {e}"}
        else:
            print(f"Warning: No active integration instance found for Siemplify")
            return {"Status": "Failed", "Message": "No active instance found."}

    @mcp.tool()
    async def siemplify_assign_case(case_id: Annotated[str, Field(..., description="The ID of the case.")], alert_group_identifiers: Annotated[List[str], Field(..., description="Identifiers for the alert groups.")], assigned_user: Annotated[str, Field(..., description="User or Usergroup to whom a case should be assigned.")], target_entities: Annotated[List[TargetEntity], PydanticListField(TargetEntity, description="Optional list of specific target entities (Identifier, EntityType) to run the action on.")], scope: Annotated[str, Field(default="All entities", description="Defines the scope for the action.")]) -> dict:
        """
Assign case to specific user or usergroup

Action Parameters: Assigned User: Required.A user or a user group to assign a case to.

Returns:
dict: A dictionary containing the result of the action execution.
"""
        final_target_entities: Optional[List[TargetEntity]] = None
        final_scope: Optional[str] = None
        is_predefined_scope: Optional[bool] = None
    
        if target_entities:
            # Specific target entities provided, ignore scope parameter
            final_target_entities = target_entities
            final_scope = None
            is_predefined_scope = False
        else:
            # Check if the provided scope is valid
            if scope not in bindings.valid_scopes:
                allowed_values_str = ", ".join(sorted(list(bindings.valid_scopes)))
                return {
                    "Status": "Failed",
                    "Message": f"Invalid scope '{scope}'. Allowed values are: {allowed_values_str}",
                }
            final_target_entities = [] # Pass empty list for entities when using scope
            final_scope = scope
            is_predefined_scope = True
    
        # Fetch integration instance identifier
        try:
            instance_response = await bindings.http_client.get(
                Endpoints.LIST_INTEGRATION_INSTANCES.format(INTEGRATION_NAME="Siemplify")
            )
            instances = instance_response.get("integration_instances", [])
        except Exception as e:
            print(f"Error fetching instance for Siemplify: {e}")
            return {"Status": "Failed", "Message": f"Error fetching instance: {e}"}
    
        if instances:
            instance_identifier = instances[0].get("identifier")
            if not instance_identifier:
                return {"Status": "Failed", "Message": "Instance found but identifier is missing."}
    
            script_params = {}
            script_params["Assigned User"] = assigned_user
    
            # Prepare data model for the API request
            action_data = ApiManualActionDataModel(
                alertGroupIdentifiers=alert_group_identifiers,
                caseId=case_id,
                targetEntities=final_target_entities,
                scope=final_scope,
                isPredefinedScope=is_predefined_scope,
                actionProvider="Scripts",
                actionName="Siemplify_Assign Case",
                properties={
                    "IntegrationInstance": instance_identifier,
                    "ScriptName": "Siemplify_Assign Case",
                    "ScriptParametersEntityFields": json.dumps(script_params)
                }
            )
    
            try:
                execution_response = await bindings.http_client.post(
                    Endpoints.EXECUTE_MANUAL_ACTION,
                    req=action_data.model_dump()
                )
                return execution_response
            except Exception as e:
                print(f"Error executing action Siemplify_Assign Case for Siemplify: {e}")
                return {"Status": "Failed", "Message": f"Error executing action: {e}"}
        else:
            print(f"Warning: No active integration instance found for Siemplify")
            return {"Status": "Failed", "Message": "No active instance found."}

    @mcp.tool()
    async def siemplify_wait_for_custom_fields(case_id: Annotated[str, Field(..., description="The ID of the case.")], alert_group_identifiers: Annotated[List[str], Field(..., description="Identifiers for the alert groups.")], custom_fields_data: Annotated[str, Field(..., description="The conditions that are required for the custom fields for the action to resume running a playbook. Configure the custom field names and their required values as a JSON object.\nIf you set conditions for multiple fields, the action waits for all fields to match their respective conditions.\nThe action behavior depends on the input that you provide.\nFor the action to resume running a playbook with any value in a custom field, configure an empty string for the custom field as follows:\n{\n\u201cCustom Field\u201d: \u201c\u201d\n}\nFor the action to resume running a playbook when the custom field equals to a specific value (\u201cValue 1\u201d), specify the value for the custom field as follows:\n{\n\u201cCustom Field\u201d: \u201cValue 1\u201d\n}")], target_entities: Annotated[List[TargetEntity], PydanticListField(TargetEntity, description="Optional list of specific target entities (Identifier, EntityType) to run the action on.")], scope: Annotated[str, Field(default="All entities", description="Defines the scope for the action.")]) -> dict:
        """
Preview. Wait for custom fields values to continue playbook execution.

Action Parameters: Scope: Required.The scope to set for the custom fields. The possible values are Case and Alert. The default value is Case., Custom Fields Data: Required.The required conditions for the custom fields to allow the action to resume running a playbook.Configure the custom field names and their required values as a JSON object.If you set conditions for multiple fields, the action waits for all fields to match their respective conditions.The action behavior depends on the input that you provide.For the action to resume running a playbook with any value in a custom field, configure an empty string for the custom field as follows: { "Custom Field": "" } For the action to resume running a playbook when the custom field equals a specific value, such as VALUE_1, specify the value for the custom field as follows: { "Custom Field": "VALUE_1" } The default value is as follows: { "Custom Field Name 1": "Custom Field Value 1", "Custom Field Name 2": "Custom Field Value 2" }

Returns:
dict: A dictionary containing the result of the action execution.
"""
        final_target_entities: Optional[List[TargetEntity]] = None
        final_scope: Optional[str] = None
        is_predefined_scope: Optional[bool] = None
    
        if target_entities:
            # Specific target entities provided, ignore scope parameter
            final_target_entities = target_entities
            final_scope = None
            is_predefined_scope = False
        else:
            # Check if the provided scope is valid
            if scope not in bindings.valid_scopes:
                allowed_values_str = ", ".join(sorted(list(bindings.valid_scopes)))
                return {
                    "Status": "Failed",
                    "Message": f"Invalid scope '{scope}'. Allowed values are: {allowed_values_str}",
                }
            final_target_entities = [] # Pass empty list for entities when using scope
            final_scope = scope
            is_predefined_scope = True
    
        # Fetch integration instance identifier
        try:
            instance_response = await bindings.http_client.get(
                Endpoints.LIST_INTEGRATION_INSTANCES.format(INTEGRATION_NAME="Siemplify")
            )
            instances = instance_response.get("integration_instances", [])
        except Exception as e:
            print(f"Error fetching instance for Siemplify: {e}")
            return {"Status": "Failed", "Message": f"Error fetching instance: {e}"}
    
        if instances:
            instance_identifier = instances[0].get("identifier")
            if not instance_identifier:
                return {"Status": "Failed", "Message": "Instance found but identifier is missing."}
    
            script_params = {}
            script_params["Custom Fields Data"] = custom_fields_data
    
            # Prepare data model for the API request
            action_data = ApiManualActionDataModel(
                alertGroupIdentifiers=alert_group_identifiers,
                caseId=case_id,
                targetEntities=final_target_entities,
                scope=final_scope,
                isPredefinedScope=is_predefined_scope,
                actionProvider="Scripts",
                actionName="Siemplify_Wait For Custom Fields",
                properties={
                    "IntegrationInstance": instance_identifier,
                    "ScriptName": "Siemplify_Wait For Custom Fields",
                    "ScriptParametersEntityFields": json.dumps(script_params)
                }
            )
    
            try:
                execution_response = await bindings.http_client.post(
                    Endpoints.EXECUTE_MANUAL_ACTION,
                    req=action_data.model_dump()
                )
                return execution_response
            except Exception as e:
                print(f"Error executing action Siemplify_Wait For Custom Fields for Siemplify: {e}")
                return {"Status": "Failed", "Message": f"Error executing action: {e}"}
        else:
            print(f"Warning: No active integration instance found for Siemplify")
            return {"Status": "Failed", "Message": "No active instance found."}

    @mcp.tool()
    async def siemplify_create_entity(case_id: Annotated[str, Field(..., description="The ID of the case.")], alert_group_identifiers: Annotated[List[str], Field(..., description="Identifiers for the alert groups.")], entities_identifies: Annotated[str, Field(..., description="Entity identifier or comma-separated list of identifiers (Example: value1,value2,value3).")], entity_type: Annotated[str, Field(..., description="Siemplify entity type. Example: HOSTNAME / USERNAME / etc.")], is_internal: Annotated[bool, Field(..., description="Mark if entities are part of an internal network.")], is_suspicious: Annotated[bool, Field(..., description="Mark if entities are suspicious.")], delimiter: Annotated[str, Field(default=None, description="Provide a delimiter character, with which the action will split the input it gets into a number of entities instead of a single one. If no value will be provided, action will not perform any splitting on the input, and it will be handled as a single entity. Note - Please make sure to read our documentation regarding the differences in the delimiter's behavior, between different Siemplify's platform versions 5.6.0 inclusive and 5.6.2 exclusive.")], target_entities: Annotated[List[TargetEntity], PydanticListField(TargetEntity, description="Optional list of specific target entities (Identifier, EntityType) to run the action on.")], scope: Annotated[str, Field(default="All entities", description="Defines the scope for the action.")]) -> dict:
        """
Creates an entity and adds to requested alert. Note - Please make sure to read our documentation regarding the differences in the delimiter’s behavior, between different Siemplify’s platform versions 5.6.0 inclusive and 5.6.2 exclusive, here: https://cloud.google.com/chronicle/docs/soar/marketplace-integrations/siemplify#create-entity

Action Parameters: Entities Identifies: Required. A comma-separated list of entity identifiers to create in the case, such as VALUE1,VALUE2,VALUE3 ., Delimiter: Optional The delimiter used to split the input from the Entities Identifies parameter into multiple identifiers.If you don't set a value, the action treats the input as a single entity identifier. The default value is ,., Entity Type: Required. The type of the entity to create, such as HOSTNAME, USERNAME, and IP., Is Internal: Optional If selected, the action treats entities as part of an internal network.Not selected by default., Is Suspicious: Optional If selected, the action treats entities as suspicious. Not selected by default.

Returns:
dict: A dictionary containing the result of the action execution.
"""
        final_target_entities: Optional[List[TargetEntity]] = None
        final_scope: Optional[str] = None
        is_predefined_scope: Optional[bool] = None
    
        if target_entities:
            # Specific target entities provided, ignore scope parameter
            final_target_entities = target_entities
            final_scope = None
            is_predefined_scope = False
        else:
            # Check if the provided scope is valid
            if scope not in bindings.valid_scopes:
                allowed_values_str = ", ".join(sorted(list(bindings.valid_scopes)))
                return {
                    "Status": "Failed",
                    "Message": f"Invalid scope '{scope}'. Allowed values are: {allowed_values_str}",
                }
            final_target_entities = [] # Pass empty list for entities when using scope
            final_scope = scope
            is_predefined_scope = True
    
        # Fetch integration instance identifier
        try:
            instance_response = await bindings.http_client.get(
                Endpoints.LIST_INTEGRATION_INSTANCES.format(INTEGRATION_NAME="Siemplify")
            )
            instances = instance_response.get("integration_instances", [])
        except Exception as e:
            print(f"Error fetching instance for Siemplify: {e}")
            return {"Status": "Failed", "Message": f"Error fetching instance: {e}"}
    
        if instances:
            instance_identifier = instances[0].get("identifier")
            if not instance_identifier:
                return {"Status": "Failed", "Message": "Instance found but identifier is missing."}
    
            script_params = {}
            script_params["Entities Identifies"] = entities_identifies
            if delimiter is not None:
                script_params["Delimiter"] = delimiter
            script_params["Entity Type"] = entity_type
            script_params["Is Internal"] = is_internal
            script_params["Is Suspicious"] = is_suspicious
    
            # Prepare data model for the API request
            action_data = ApiManualActionDataModel(
                alertGroupIdentifiers=alert_group_identifiers,
                caseId=case_id,
                targetEntities=final_target_entities,
                scope=final_scope,
                isPredefinedScope=is_predefined_scope,
                actionProvider="Scripts",
                actionName="Siemplify_Create Entity",
                properties={
                    "IntegrationInstance": instance_identifier,
                    "ScriptName": "Siemplify_Create Entity",
                    "ScriptParametersEntityFields": json.dumps(script_params)
                }
            )
    
            try:
                execution_response = await bindings.http_client.post(
                    Endpoints.EXECUTE_MANUAL_ACTION,
                    req=action_data.model_dump()
                )
                return execution_response
            except Exception as e:
                print(f"Error executing action Siemplify_Create Entity for Siemplify: {e}")
                return {"Status": "Failed", "Message": f"Error executing action: {e}"}
        else:
            print(f"Warning: No active integration instance found for Siemplify")
            return {"Status": "Failed", "Message": "No active instance found."}

    @mcp.tool()
    async def siemplify_update_case_description(case_id: Annotated[str, Field(..., description="The ID of the case.")], alert_group_identifiers: Annotated[List[str], Field(..., description="Identifiers for the alert groups.")], description: Annotated[str, Field(..., description="Specify what description should be set for the case.")], target_entities: Annotated[List[TargetEntity], PydanticListField(TargetEntity, description="Optional list of specific target entities (Identifier, EntityType) to run the action on.")], scope: Annotated[str, Field(default="All entities", description="Defines the scope for the action.")]) -> dict:
        """
Ability to set Case Description from playbooks.

Action Parameters: Description: Required. The description to set for the case.

Returns:
dict: A dictionary containing the result of the action execution.
"""
        final_target_entities: Optional[List[TargetEntity]] = None
        final_scope: Optional[str] = None
        is_predefined_scope: Optional[bool] = None
    
        if target_entities:
            # Specific target entities provided, ignore scope parameter
            final_target_entities = target_entities
            final_scope = None
            is_predefined_scope = False
        else:
            # Check if the provided scope is valid
            if scope not in bindings.valid_scopes:
                allowed_values_str = ", ".join(sorted(list(bindings.valid_scopes)))
                return {
                    "Status": "Failed",
                    "Message": f"Invalid scope '{scope}'. Allowed values are: {allowed_values_str}",
                }
            final_target_entities = [] # Pass empty list for entities when using scope
            final_scope = scope
            is_predefined_scope = True
    
        # Fetch integration instance identifier
        try:
            instance_response = await bindings.http_client.get(
                Endpoints.LIST_INTEGRATION_INSTANCES.format(INTEGRATION_NAME="Siemplify")
            )
            instances = instance_response.get("integration_instances", [])
        except Exception as e:
            print(f"Error fetching instance for Siemplify: {e}")
            return {"Status": "Failed", "Message": f"Error fetching instance: {e}"}
    
        if instances:
            instance_identifier = instances[0].get("identifier")
            if not instance_identifier:
                return {"Status": "Failed", "Message": "Instance found but identifier is missing."}
    
            script_params = {}
            script_params["Description"] = description
    
            # Prepare data model for the API request
            action_data = ApiManualActionDataModel(
                alertGroupIdentifiers=alert_group_identifiers,
                caseId=case_id,
                targetEntities=final_target_entities,
                scope=final_scope,
                isPredefinedScope=is_predefined_scope,
                actionProvider="Scripts",
                actionName="Siemplify_Update Case Description",
                properties={
                    "IntegrationInstance": instance_identifier,
                    "ScriptName": "Siemplify_Update Case Description",
                    "ScriptParametersEntityFields": json.dumps(script_params)
                }
            )
    
            try:
                execution_response = await bindings.http_client.post(
                    Endpoints.EXECUTE_MANUAL_ACTION,
                    req=action_data.model_dump()
                )
                return execution_response
            except Exception as e:
                print(f"Error executing action Siemplify_Update Case Description for Siemplify: {e}")
                return {"Status": "Failed", "Message": f"Error executing action: {e}"}
        else:
            print(f"Warning: No active integration instance found for Siemplify")
            return {"Status": "Failed", "Message": "No active instance found."}

    @mcp.tool()
    async def siemplify_raise_incident(case_id: Annotated[str, Field(..., description="The ID of the case.")], alert_group_identifiers: Annotated[List[str], Field(..., description="Identifiers for the alert groups.")], soc_role: Annotated[str, Field(default=None, description="Role to which the case should be assigned.")], target_entities: Annotated[List[TargetEntity], PydanticListField(TargetEntity, description="Optional list of specific target entities (Identifier, EntityType) to run the action on.")], scope: Annotated[str, Field(default="All entities", description="Defines the scope for the action.")]) -> dict:
        """
Raise case incident (Note - Used to mark critical true positive cases)

Action Parameters: Soc Role: OptionalThe {{google_secops_name_short}} Security Operation Center (SOC) role to assign the case to.

Returns:
dict: A dictionary containing the result of the action execution.
"""
        final_target_entities: Optional[List[TargetEntity]] = None
        final_scope: Optional[str] = None
        is_predefined_scope: Optional[bool] = None
    
        if target_entities:
            # Specific target entities provided, ignore scope parameter
            final_target_entities = target_entities
            final_scope = None
            is_predefined_scope = False
        else:
            # Check if the provided scope is valid
            if scope not in bindings.valid_scopes:
                allowed_values_str = ", ".join(sorted(list(bindings.valid_scopes)))
                return {
                    "Status": "Failed",
                    "Message": f"Invalid scope '{scope}'. Allowed values are: {allowed_values_str}",
                }
            final_target_entities = [] # Pass empty list for entities when using scope
            final_scope = scope
            is_predefined_scope = True
    
        # Fetch integration instance identifier
        try:
            instance_response = await bindings.http_client.get(
                Endpoints.LIST_INTEGRATION_INSTANCES.format(INTEGRATION_NAME="Siemplify")
            )
            instances = instance_response.get("integration_instances", [])
        except Exception as e:
            print(f"Error fetching instance for Siemplify: {e}")
            return {"Status": "Failed", "Message": f"Error fetching instance: {e}"}
    
        if instances:
            instance_identifier = instances[0].get("identifier")
            if not instance_identifier:
                return {"Status": "Failed", "Message": "Instance found but identifier is missing."}
    
            script_params = {}
            if soc_role is not None:
                script_params["Soc Role"] = soc_role
    
            # Prepare data model for the API request
            action_data = ApiManualActionDataModel(
                alertGroupIdentifiers=alert_group_identifiers,
                caseId=case_id,
                targetEntities=final_target_entities,
                scope=final_scope,
                isPredefinedScope=is_predefined_scope,
                actionProvider="Scripts",
                actionName="Siemplify_Raise Incident",
                properties={
                    "IntegrationInstance": instance_identifier,
                    "ScriptName": "Siemplify_Raise Incident",
                    "ScriptParametersEntityFields": json.dumps(script_params)
                }
            )
    
            try:
                execution_response = await bindings.http_client.post(
                    Endpoints.EXECUTE_MANUAL_ACTION,
                    req=action_data.model_dump()
                )
                return execution_response
            except Exception as e:
                print(f"Error executing action Siemplify_Raise Incident for Siemplify: {e}")
                return {"Status": "Failed", "Message": f"Error executing action: {e}"}
        else:
            print(f"Warning: No active integration instance found for Siemplify")
            return {"Status": "Failed", "Message": "No active instance found."}

    @mcp.tool()
    async def siemplify_run_remote(case_id: Annotated[str, Field(..., description="The ID of the case.")], alert_group_identifiers: Annotated[List[str], Field(..., description="Identifiers for the alert groups.")], publisher_name: Annotated[str, Field(..., description="Publisher instance name to be used.")], remote_integration_name: Annotated[str, Field(..., description="Remote integration name to be used.")], remote_action_name: Annotated[str, Field(..., description="Remote action name to be used.")], remote_context_data: Annotated[str, Field(..., description="Remote action context data.")], remote_action_script: Annotated[str, Field(..., description="Remote action script content to be executed.")], agent_id: Annotated[str, Field(..., description="Action's target agent id.")], installed_integrations_shared_folder: Annotated[str, Field(..., description="Installed Integrations Shared Folder")], verify_ssl: Annotated[bool, Field(default=None, description="Enables\\Disables SSL Verification between Siemplify's machine and the remote Publisher")], target_entities: Annotated[List[TargetEntity], PydanticListField(TargetEntity, description="Optional list of specific target entities (Identifier, EntityType) to run the action on.")], scope: Annotated[str, Field(default="All entities", description="Defines the scope for the action.")]) -> dict:
        """Run remote action via publisher

        Returns:
            dict: A dictionary containing the result of the action execution.
        """
        final_target_entities: Optional[List[TargetEntity]] = None
        final_scope: Optional[str] = None
        is_predefined_scope: Optional[bool] = None
    
        if target_entities:
            # Specific target entities provided, ignore scope parameter
            final_target_entities = target_entities
            final_scope = None
            is_predefined_scope = False
        else:
            # Check if the provided scope is valid
            if scope not in bindings.valid_scopes:
                allowed_values_str = ", ".join(sorted(list(bindings.valid_scopes)))
                return {
                    "Status": "Failed",
                    "Message": f"Invalid scope '{scope}'. Allowed values are: {allowed_values_str}",
                }
            final_target_entities = [] # Pass empty list for entities when using scope
            final_scope = scope
            is_predefined_scope = True
    
        # Fetch integration instance identifier
        try:
            instance_response = await bindings.http_client.get(
                Endpoints.LIST_INTEGRATION_INSTANCES.format(INTEGRATION_NAME="Siemplify")
            )
            instances = instance_response.get("integration_instances", [])
        except Exception as e:
            print(f"Error fetching instance for Siemplify: {e}")
            return {"Status": "Failed", "Message": f"Error fetching instance: {e}"}
    
        if instances:
            instance_identifier = instances[0].get("identifier")
            if not instance_identifier:
                return {"Status": "Failed", "Message": "Instance found but identifier is missing."}
    
            script_params = {}
            script_params["Publisher Name"] = publisher_name
            script_params["Remote Integration Name"] = remote_integration_name
            script_params["Remote Action Name"] = remote_action_name
            script_params["Remote Context Data"] = remote_context_data
            script_params["Remote Action Script"] = remote_action_script
            script_params["Agent ID"] = agent_id
            script_params["Installed Integrations Shared Folder"] = installed_integrations_shared_folder
            if verify_ssl is not None:
                script_params["Verify SSL"] = verify_ssl
    
            # Prepare data model for the API request
            action_data = ApiManualActionDataModel(
                alertGroupIdentifiers=alert_group_identifiers,
                caseId=case_id,
                targetEntities=final_target_entities,
                scope=final_scope,
                isPredefinedScope=is_predefined_scope,
                actionProvider="Scripts",
                actionName="Siemplify_Run Remote",
                properties={
                    "IntegrationInstance": instance_identifier,
                    "ScriptName": "Siemplify_Run Remote",
                    "ScriptParametersEntityFields": json.dumps(script_params)
                }
            )
    
            try:
                execution_response = await bindings.http_client.post(
                    Endpoints.EXECUTE_MANUAL_ACTION,
                    req=action_data.model_dump()
                )
                return execution_response
            except Exception as e:
                print(f"Error executing action Siemplify_Run Remote for Siemplify: {e}")
                return {"Status": "Failed", "Message": f"Error executing action: {e}"}
        else:
            print(f"Warning: No active integration instance found for Siemplify")
            return {"Status": "Failed", "Message": "No active instance found."}

    @mcp.tool()
    async def siemplify_pause_alert_sla(case_id: Annotated[str, Field(..., description="The ID of the case.")], alert_group_identifiers: Annotated[List[str], Field(..., description="Identifiers for the alert groups.")], message: Annotated[str, Field(default=None, description="Pause Reason")], target_entities: Annotated[List[TargetEntity], PydanticListField(TargetEntity, description="Optional list of specific target entities (Identifier, EntityType) to run the action on.")], scope: Annotated[str, Field(default="All entities", description="Defines the scope for the action.")]) -> dict:
        """Automatically pause the alert SLA

        Returns:
            dict: A dictionary containing the result of the action execution.
        """
        final_target_entities: Optional[List[TargetEntity]] = None
        final_scope: Optional[str] = None
        is_predefined_scope: Optional[bool] = None
    
        if target_entities:
            # Specific target entities provided, ignore scope parameter
            final_target_entities = target_entities
            final_scope = None
            is_predefined_scope = False
        else:
            # Check if the provided scope is valid
            if scope not in bindings.valid_scopes:
                allowed_values_str = ", ".join(sorted(list(bindings.valid_scopes)))
                return {
                    "Status": "Failed",
                    "Message": f"Invalid scope '{scope}'. Allowed values are: {allowed_values_str}",
                }
            final_target_entities = [] # Pass empty list for entities when using scope
            final_scope = scope
            is_predefined_scope = True
    
        # Fetch integration instance identifier
        try:
            instance_response = await bindings.http_client.get(
                Endpoints.LIST_INTEGRATION_INSTANCES.format(INTEGRATION_NAME="Siemplify")
            )
            instances = instance_response.get("integration_instances", [])
        except Exception as e:
            print(f"Error fetching instance for Siemplify: {e}")
            return {"Status": "Failed", "Message": f"Error fetching instance: {e}"}
    
        if instances:
            instance_identifier = instances[0].get("identifier")
            if not instance_identifier:
                return {"Status": "Failed", "Message": "Instance found but identifier is missing."}
    
            script_params = {}
            if message is not None:
                script_params["Message"] = message
    
            # Prepare data model for the API request
            action_data = ApiManualActionDataModel(
                alertGroupIdentifiers=alert_group_identifiers,
                caseId=case_id,
                targetEntities=final_target_entities,
                scope=final_scope,
                isPredefinedScope=is_predefined_scope,
                actionProvider="Scripts",
                actionName="Siemplify_Pause Alert SLA",
                properties={
                    "IntegrationInstance": instance_identifier,
                    "ScriptName": "Siemplify_Pause Alert SLA",
                    "ScriptParametersEntityFields": json.dumps(script_params)
                }
            )
    
            try:
                execution_response = await bindings.http_client.post(
                    Endpoints.EXECUTE_MANUAL_ACTION,
                    req=action_data.model_dump()
                )
                return execution_response
            except Exception as e:
                print(f"Error executing action Siemplify_Pause Alert SLA for Siemplify: {e}")
                return {"Status": "Failed", "Message": f"Error executing action: {e}"}
        else:
            print(f"Warning: No active integration instance found for Siemplify")
            return {"Status": "Failed", "Message": "No active instance found."}

    @mcp.tool()
    async def siemplify_remove_from_custom_list(case_id: Annotated[str, Field(..., description="The ID of the case.")], alert_group_identifiers: Annotated[List[str], Field(..., description="Identifiers for the alert groups.")], category: Annotated[str, Field(..., description="Custom list category to be used.")], target_entities: Annotated[List[TargetEntity], PydanticListField(TargetEntity, description="Optional list of specific target entities (Identifier, EntityType) to run the action on.")], scope: Annotated[str, Field(default="All entities", description="Defines the scope for the action.")]) -> dict:
        """
Remove an Entity Identifier from a categorized Custom List, in order to perform future comparisons in other actions.

Action Parameters: Category: Required. The custom list category name from which to remove the entities.

Returns:
dict: A dictionary containing the result of the action execution.
"""
        final_target_entities: Optional[List[TargetEntity]] = None
        final_scope: Optional[str] = None
        is_predefined_scope: Optional[bool] = None
    
        if target_entities:
            # Specific target entities provided, ignore scope parameter
            final_target_entities = target_entities
            final_scope = None
            is_predefined_scope = False
        else:
            # Check if the provided scope is valid
            if scope not in bindings.valid_scopes:
                allowed_values_str = ", ".join(sorted(list(bindings.valid_scopes)))
                return {
                    "Status": "Failed",
                    "Message": f"Invalid scope '{scope}'. Allowed values are: {allowed_values_str}",
                }
            final_target_entities = [] # Pass empty list for entities when using scope
            final_scope = scope
            is_predefined_scope = True
    
        # Fetch integration instance identifier
        try:
            instance_response = await bindings.http_client.get(
                Endpoints.LIST_INTEGRATION_INSTANCES.format(INTEGRATION_NAME="Siemplify")
            )
            instances = instance_response.get("integration_instances", [])
        except Exception as e:
            print(f"Error fetching instance for Siemplify: {e}")
            return {"Status": "Failed", "Message": f"Error fetching instance: {e}"}
    
        if instances:
            instance_identifier = instances[0].get("identifier")
            if not instance_identifier:
                return {"Status": "Failed", "Message": "Instance found but identifier is missing."}
    
            script_params = {}
            script_params["Category"] = category
    
            # Prepare data model for the API request
            action_data = ApiManualActionDataModel(
                alertGroupIdentifiers=alert_group_identifiers,
                caseId=case_id,
                targetEntities=final_target_entities,
                scope=final_scope,
                isPredefinedScope=is_predefined_scope,
                actionProvider="Scripts",
                actionName="Siemplify_Remove from Custom List",
                properties={
                    "IntegrationInstance": instance_identifier,
                    "ScriptName": "Siemplify_Remove from Custom List",
                    "ScriptParametersEntityFields": json.dumps(script_params)
                }
            )
    
            try:
                execution_response = await bindings.http_client.post(
                    Endpoints.EXECUTE_MANUAL_ACTION,
                    req=action_data.model_dump()
                )
                return execution_response
            except Exception as e:
                print(f"Error executing action Siemplify_Remove from Custom List for Siemplify: {e}")
                return {"Status": "Failed", "Message": f"Error executing action: {e}"}
        else:
            print(f"Warning: No active integration instance found for Siemplify")
            return {"Status": "Failed", "Message": "No active instance found."}

    @mcp.tool()
    async def siemplify_change_alert_priority(case_id: Annotated[str, Field(..., description="The ID of the case.")], alert_group_identifiers: Annotated[List[str], Field(..., description="Identifiers for the alert groups.")], alert_priority: Annotated[str, Field(..., description="Priority to which the alert should be moved to.")], target_entities: Annotated[List[TargetEntity], PydanticListField(TargetEntity, description="Optional list of specific target entities (Identifier, EntityType) to run the action on.")], scope: Annotated[str, Field(default="All entities", description="Defines the scope for the action.")]) -> dict:
        """
Automatically change the alert priority to the given input. Note: This action is compatible only with Siemplify version 5.6 and higher.

Action Parameters: Alert Priority: Required. The new priority for the alert.The possible values are as follows: InformativeLow MediumHigh Critical

Returns:
dict: A dictionary containing the result of the action execution.
"""
        final_target_entities: Optional[List[TargetEntity]] = None
        final_scope: Optional[str] = None
        is_predefined_scope: Optional[bool] = None
    
        if target_entities:
            # Specific target entities provided, ignore scope parameter
            final_target_entities = target_entities
            final_scope = None
            is_predefined_scope = False
        else:
            # Check if the provided scope is valid
            if scope not in bindings.valid_scopes:
                allowed_values_str = ", ".join(sorted(list(bindings.valid_scopes)))
                return {
                    "Status": "Failed",
                    "Message": f"Invalid scope '{scope}'. Allowed values are: {allowed_values_str}",
                }
            final_target_entities = [] # Pass empty list for entities when using scope
            final_scope = scope
            is_predefined_scope = True
    
        # Fetch integration instance identifier
        try:
            instance_response = await bindings.http_client.get(
                Endpoints.LIST_INTEGRATION_INSTANCES.format(INTEGRATION_NAME="Siemplify")
            )
            instances = instance_response.get("integration_instances", [])
        except Exception as e:
            print(f"Error fetching instance for Siemplify: {e}")
            return {"Status": "Failed", "Message": f"Error fetching instance: {e}"}
    
        if instances:
            instance_identifier = instances[0].get("identifier")
            if not instance_identifier:
                return {"Status": "Failed", "Message": "Instance found but identifier is missing."}
    
            script_params = {}
            script_params["Alert Priority"] = alert_priority
    
            # Prepare data model for the API request
            action_data = ApiManualActionDataModel(
                alertGroupIdentifiers=alert_group_identifiers,
                caseId=case_id,
                targetEntities=final_target_entities,
                scope=final_scope,
                isPredefinedScope=is_predefined_scope,
                actionProvider="Scripts",
                actionName="Siemplify_Change Alert Priority",
                properties={
                    "IntegrationInstance": instance_identifier,
                    "ScriptName": "Siemplify_Change Alert Priority",
                    "ScriptParametersEntityFields": json.dumps(script_params)
                }
            )
    
            try:
                execution_response = await bindings.http_client.post(
                    Endpoints.EXECUTE_MANUAL_ACTION,
                    req=action_data.model_dump()
                )
                return execution_response
            except Exception as e:
                print(f"Error executing action Siemplify_Change Alert Priority for Siemplify: {e}")
                return {"Status": "Failed", "Message": f"Error executing action: {e}"}
        else:
            print(f"Warning: No active integration instance found for Siemplify")
            return {"Status": "Failed", "Message": "No active instance found."}

    @mcp.tool()
    async def siemplify_set_alert_sla(case_id: Annotated[str, Field(..., description="The ID of the case.")], alert_group_identifiers: Annotated[List[str], Field(..., description="Identifiers for the alert groups.")], sla_period: Annotated[str, Field(..., description="The period of time after which the SLA is in breach.")], sla_time_unit: Annotated[List[str], Field(..., description="Specify the unit for SLA Time.")], sla_time_to_critical_period: Annotated[str, Field(..., description="The period of time after which the SLA enters the critical period.")], sla_time_to_critical_unit: Annotated[List[str], Field(..., description="Specify the unit for SLA Time To Critical.")], target_entities: Annotated[List[TargetEntity], PydanticListField(TargetEntity, description="Optional list of specific target entities (Identifier, EntityType) to run the action on.")], scope: Annotated[str, Field(default="All entities", description="Defines the scope for the action.")]) -> dict:
        """
Set the SLA for an alert. This action has the highest priority and it will override the existing SLA defined for the specific alert.

Action Parameters: SLA Period: Required. The SLA breach period.The default value is 5., SLA Time Unit: Required. The time unit for the SLA period.The default value is Minutes.The possible values are as follows: MinutesHoursDays, SLA Time To Critical Period: Required. The critical SLA threshold.The default value is 4., SLA Time To Critical Unit: Required. The time unit for the critical SLA period. The default value is Minutes.The possible values are as follows:MinutesHours Days

Returns:
dict: A dictionary containing the result of the action execution.
"""
        final_target_entities: Optional[List[TargetEntity]] = None
        final_scope: Optional[str] = None
        is_predefined_scope: Optional[bool] = None
    
        if target_entities:
            # Specific target entities provided, ignore scope parameter
            final_target_entities = target_entities
            final_scope = None
            is_predefined_scope = False
        else:
            # Check if the provided scope is valid
            if scope not in bindings.valid_scopes:
                allowed_values_str = ", ".join(sorted(list(bindings.valid_scopes)))
                return {
                    "Status": "Failed",
                    "Message": f"Invalid scope '{scope}'. Allowed values are: {allowed_values_str}",
                }
            final_target_entities = [] # Pass empty list for entities when using scope
            final_scope = scope
            is_predefined_scope = True
    
        # Fetch integration instance identifier
        try:
            instance_response = await bindings.http_client.get(
                Endpoints.LIST_INTEGRATION_INSTANCES.format(INTEGRATION_NAME="Siemplify")
            )
            instances = instance_response.get("integration_instances", [])
        except Exception as e:
            print(f"Error fetching instance for Siemplify: {e}")
            return {"Status": "Failed", "Message": f"Error fetching instance: {e}"}
    
        if instances:
            instance_identifier = instances[0].get("identifier")
            if not instance_identifier:
                return {"Status": "Failed", "Message": "Instance found but identifier is missing."}
    
            script_params = {}
            script_params["SLA Period"] = sla_period
            script_params["SLA Time Unit"] = sla_time_unit
            script_params["SLA Time To Critical Period"] = sla_time_to_critical_period
            script_params["SLA Time To Critical Unit"] = sla_time_to_critical_unit
    
            # Prepare data model for the API request
            action_data = ApiManualActionDataModel(
                alertGroupIdentifiers=alert_group_identifiers,
                caseId=case_id,
                targetEntities=final_target_entities,
                scope=final_scope,
                isPredefinedScope=is_predefined_scope,
                actionProvider="Scripts",
                actionName="Siemplify_Set Alert SLA",
                properties={
                    "IntegrationInstance": instance_identifier,
                    "ScriptName": "Siemplify_Set Alert SLA",
                    "ScriptParametersEntityFields": json.dumps(script_params)
                }
            )
    
            try:
                execution_response = await bindings.http_client.post(
                    Endpoints.EXECUTE_MANUAL_ACTION,
                    req=action_data.model_dump()
                )
                return execution_response
            except Exception as e:
                print(f"Error executing action Siemplify_Set Alert SLA for Siemplify: {e}")
                return {"Status": "Failed", "Message": f"Error executing action: {e}"}
        else:
            print(f"Warning: No active integration instance found for Siemplify")
            return {"Status": "Failed", "Message": "No active instance found."}

    @mcp.tool()
    async def siemplify_get_connector_context_value(case_id: Annotated[str, Field(..., description="The ID of the case.")], alert_group_identifiers: Annotated[List[str], Field(..., description="Identifiers for the alert groups.")], connector_identifier: Annotated[str, Field(..., description="Specify connector identifier to list context keys for. Parameter works together with \"Connector Identifier Filter Logic\" parameter")], key_name: Annotated[str, Field(..., description="Optionally specify the key name to get context value for.")], create_case_wall_table: Annotated[bool, Field(default=None, description="If enabled, the case wall table will be created as part of action results.")], target_entities: Annotated[List[TargetEntity], PydanticListField(TargetEntity, description="Optional list of specific target entities (Identifier, EntityType) to run the action on.")], scope: Annotated[str, Field(default="All entities", description="Defines the scope for the action.")]) -> dict:
        """
Action gets a value stored under a specified key in the Siemplify database for a connector context. Action is not working on Siemplify entities.

Action Parameters: Connector Identifier: Required. The connector identifier for which to retrieve the context value., Key Name: Required. The key name for which to retrieve the context value., Create Case Wall Table: Optional If selected, the action creates a Case Wall table with the retrieved context value, unless the value exceeds the character limit. Selected by default.

Returns:
dict: A dictionary containing the result of the action execution.
"""
        final_target_entities: Optional[List[TargetEntity]] = None
        final_scope: Optional[str] = None
        is_predefined_scope: Optional[bool] = None
    
        if target_entities:
            # Specific target entities provided, ignore scope parameter
            final_target_entities = target_entities
            final_scope = None
            is_predefined_scope = False
        else:
            # Check if the provided scope is valid
            if scope not in bindings.valid_scopes:
                allowed_values_str = ", ".join(sorted(list(bindings.valid_scopes)))
                return {
                    "Status": "Failed",
                    "Message": f"Invalid scope '{scope}'. Allowed values are: {allowed_values_str}",
                }
            final_target_entities = [] # Pass empty list for entities when using scope
            final_scope = scope
            is_predefined_scope = True
    
        # Fetch integration instance identifier
        try:
            instance_response = await bindings.http_client.get(
                Endpoints.LIST_INTEGRATION_INSTANCES.format(INTEGRATION_NAME="Siemplify")
            )
            instances = instance_response.get("integration_instances", [])
        except Exception as e:
            print(f"Error fetching instance for Siemplify: {e}")
            return {"Status": "Failed", "Message": f"Error fetching instance: {e}"}
    
        if instances:
            instance_identifier = instances[0].get("identifier")
            if not instance_identifier:
                return {"Status": "Failed", "Message": "Instance found but identifier is missing."}
    
            script_params = {}
            script_params["Connector Identifier"] = connector_identifier
            script_params["Key Name"] = key_name
            if create_case_wall_table is not None:
                script_params["Create Case Wall Table"] = create_case_wall_table
    
            # Prepare data model for the API request
            action_data = ApiManualActionDataModel(
                alertGroupIdentifiers=alert_group_identifiers,
                caseId=case_id,
                targetEntities=final_target_entities,
                scope=final_scope,
                isPredefinedScope=is_predefined_scope,
                actionProvider="Scripts",
                actionName="Siemplify_Get Connector Context Value",
                properties={
                    "IntegrationInstance": instance_identifier,
                    "ScriptName": "Siemplify_Get Connector Context Value",
                    "ScriptParametersEntityFields": json.dumps(script_params)
                }
            )
    
            try:
                execution_response = await bindings.http_client.post(
                    Endpoints.EXECUTE_MANUAL_ACTION,
                    req=action_data.model_dump()
                )
                return execution_response
            except Exception as e:
                print(f"Error executing action Siemplify_Get Connector Context Value for Siemplify: {e}")
                return {"Status": "Failed", "Message": f"Error executing action: {e}"}
        else:
            print(f"Warning: No active integration instance found for Siemplify")
            return {"Status": "Failed", "Message": "No active instance found."}

    @mcp.tool()
    async def siemplify_get_scope_context_value(case_id: Annotated[str, Field(..., description="The ID of the case.")], alert_group_identifiers: Annotated[List[str], Field(..., description="Identifiers for the alert groups.")], context_scope: Annotated[List[str], Field(..., description="Specify the Siemplify context scope to return context keys for.")], key_name: Annotated[str, Field(..., description="Optionally specify the key name to get context value for.")], create_case_wall_table: Annotated[bool, Field(default=None, description="If enabled, the case wall table will be created as part of action results.")], target_entities: Annotated[List[TargetEntity], PydanticListField(TargetEntity, description="Optional list of specific target entities (Identifier, EntityType) to run the action on.")], scope: Annotated[str, Field(default="All entities", description="Defines the scope for the action.")]) -> dict:
        """
Action gets a value stored under a specified key in the Siemplify database. Available scopes to get context values for: Alert, Case, Global. Action is not working on Siemplify entities.

Action Parameters: Context Scope: Required. The context scope to retrieve data from. Possible values are as follows:Not specified AlertCaseGlobal, Key Name: Required. The key name to retrieve the corresponding value from the specified context., Create Case Wall Table: Optional If selected, the action creates a Case Wall table with the retrieved context value, unless the value exceeds the character limit. Selected by default.

Returns:
dict: A dictionary containing the result of the action execution.
"""
        final_target_entities: Optional[List[TargetEntity]] = None
        final_scope: Optional[str] = None
        is_predefined_scope: Optional[bool] = None
    
        if target_entities:
            # Specific target entities provided, ignore scope parameter
            final_target_entities = target_entities
            final_scope = None
            is_predefined_scope = False
        else:
            # Check if the provided scope is valid
            if scope not in bindings.valid_scopes:
                allowed_values_str = ", ".join(sorted(list(bindings.valid_scopes)))
                return {
                    "Status": "Failed",
                    "Message": f"Invalid scope '{scope}'. Allowed values are: {allowed_values_str}",
                }
            final_target_entities = [] # Pass empty list for entities when using scope
            final_scope = scope
            is_predefined_scope = True
    
        # Fetch integration instance identifier
        try:
            instance_response = await bindings.http_client.get(
                Endpoints.LIST_INTEGRATION_INSTANCES.format(INTEGRATION_NAME="Siemplify")
            )
            instances = instance_response.get("integration_instances", [])
        except Exception as e:
            print(f"Error fetching instance for Siemplify: {e}")
            return {"Status": "Failed", "Message": f"Error fetching instance: {e}"}
    
        if instances:
            instance_identifier = instances[0].get("identifier")
            if not instance_identifier:
                return {"Status": "Failed", "Message": "Instance found but identifier is missing."}
    
            script_params = {}
            script_params["Context Scope"] = context_scope
            script_params["Key Name"] = key_name
            if create_case_wall_table is not None:
                script_params["Create Case Wall Table"] = create_case_wall_table
    
            # Prepare data model for the API request
            action_data = ApiManualActionDataModel(
                alertGroupIdentifiers=alert_group_identifiers,
                caseId=case_id,
                targetEntities=final_target_entities,
                scope=final_scope,
                isPredefinedScope=is_predefined_scope,
                actionProvider="Scripts",
                actionName="Siemplify_Get Scope Context Value",
                properties={
                    "IntegrationInstance": instance_identifier,
                    "ScriptName": "Siemplify_Get Scope Context Value",
                    "ScriptParametersEntityFields": json.dumps(script_params)
                }
            )
    
            try:
                execution_response = await bindings.http_client.post(
                    Endpoints.EXECUTE_MANUAL_ACTION,
                    req=action_data.model_dump()
                )
                return execution_response
            except Exception as e:
                print(f"Error executing action Siemplify_Get Scope Context Value for Siemplify: {e}")
                return {"Status": "Failed", "Message": f"Error executing action: {e}"}
        else:
            print(f"Warning: No active integration instance found for Siemplify")
            return {"Status": "Failed", "Message": "No active instance found."}

    @mcp.tool()
<<<<<<< HEAD
    async def siemplify_remove_tag(case_id: Annotated[str, Field(..., description="The ID of the case.")], alert_group_identifiers: Annotated[List[str], Field(..., description="Identifiers for the alert groups.")], tag: Annotated[str, Field(..., description="Specify the tag that needs to be removed. Comma separated values.")], target_entities: Annotated[List[TargetEntity], Field(default_factory=list, description="Optional list of specific target entities (Identifier, EntityType) to run the action on.")], scope: Annotated[str, Field(default="All entities", description="Defines the scope for the action.")]) -> dict:
=======
    async def siemplify_remove_tag(case_id: Annotated[str, Field(..., description="The ID of the case.")], alert_group_identifiers: Annotated[List[str], Field(..., description="Identifiers for the alert groups.")], tag: Annotated[str, Field(..., description="Specify the tag that needs to be removed. Comma seperated values.")], target_entities: Annotated[List[TargetEntity], PydanticListField(TargetEntity, description="Optional list of specific target entities (Identifier, EntityType) to run the action on.")], scope: Annotated[str, Field(default="All entities", description="Defines the scope for the action.")]) -> dict:
>>>>>>> 2552eeb5
        """
Remove tags from a case.

Action Parameters: Tag: Required.A comma-separated list of tags to remove from a case.

Returns:
dict: A dictionary containing the result of the action execution.
"""
        final_target_entities: Optional[List[TargetEntity]] = None
        final_scope: Optional[str] = None
        is_predefined_scope: Optional[bool] = None
    
        if target_entities:
            # Specific target entities provided, ignore scope parameter
            final_target_entities = target_entities
            final_scope = None
            is_predefined_scope = False
        else:
            # Check if the provided scope is valid
            if scope not in bindings.valid_scopes:
                allowed_values_str = ", ".join(sorted(list(bindings.valid_scopes)))
                return {
                    "Status": "Failed",
                    "Message": f"Invalid scope '{scope}'. Allowed values are: {allowed_values_str}",
                }
            final_target_entities = [] # Pass empty list for entities when using scope
            final_scope = scope
            is_predefined_scope = True
    
        # Fetch integration instance identifier
        try:
            instance_response = await bindings.http_client.get(
                Endpoints.LIST_INTEGRATION_INSTANCES.format(INTEGRATION_NAME="Siemplify")
            )
            instances = instance_response.get("integration_instances", [])
        except Exception as e:
            print(f"Error fetching instance for Siemplify: {e}")
            return {"Status": "Failed", "Message": f"Error fetching instance: {e}"}
    
        if instances:
            instance_identifier = instances[0].get("identifier")
            if not instance_identifier:
                return {"Status": "Failed", "Message": "Instance found but identifier is missing."}
    
            script_params = {}
            script_params["Tag"] = tag
    
            # Prepare data model for the API request
            action_data = ApiManualActionDataModel(
                alertGroupIdentifiers=alert_group_identifiers,
                caseId=case_id,
                targetEntities=final_target_entities,
                scope=final_scope,
                isPredefinedScope=is_predefined_scope,
                actionProvider="Scripts",
                actionName="Siemplify_Remove Tag",
                properties={
                    "IntegrationInstance": instance_identifier,
                    "ScriptName": "Siemplify_Remove Tag",
                    "ScriptParametersEntityFields": json.dumps(script_params)
                }
            )
    
            try:
                execution_response = await bindings.http_client.post(
                    Endpoints.EXECUTE_MANUAL_ACTION,
                    req=action_data.model_dump()
                )
                return execution_response
            except Exception as e:
                print(f"Error executing action Siemplify_Remove Tag for Siemplify: {e}")
                return {"Status": "Failed", "Message": f"Error executing action: {e}"}
        else:
            print(f"Warning: No active integration instance found for Siemplify")
            return {"Status": "Failed", "Message": "No active instance found."}<|MERGE_RESOLUTION|>--- conflicted
+++ resolved
@@ -3124,11 +3124,7 @@
             return {"Status": "Failed", "Message": "No active instance found."}
 
     @mcp.tool()
-<<<<<<< HEAD
-    async def siemplify_remove_tag(case_id: Annotated[str, Field(..., description="The ID of the case.")], alert_group_identifiers: Annotated[List[str], Field(..., description="Identifiers for the alert groups.")], tag: Annotated[str, Field(..., description="Specify the tag that needs to be removed. Comma separated values.")], target_entities: Annotated[List[TargetEntity], Field(default_factory=list, description="Optional list of specific target entities (Identifier, EntityType) to run the action on.")], scope: Annotated[str, Field(default="All entities", description="Defines the scope for the action.")]) -> dict:
-=======
     async def siemplify_remove_tag(case_id: Annotated[str, Field(..., description="The ID of the case.")], alert_group_identifiers: Annotated[List[str], Field(..., description="Identifiers for the alert groups.")], tag: Annotated[str, Field(..., description="Specify the tag that needs to be removed. Comma seperated values.")], target_entities: Annotated[List[TargetEntity], PydanticListField(TargetEntity, description="Optional list of specific target entities (Identifier, EntityType) to run the action on.")], scope: Annotated[str, Field(default="All entities", description="Defines the scope for the action.")]) -> dict:
->>>>>>> 2552eeb5
         """
 Remove tags from a case.
 
